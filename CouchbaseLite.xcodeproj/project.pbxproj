--- conflicted
+++ resolved
@@ -3228,11 +3228,8 @@
 				278E4DD91562B40B00DDCEF9 /* MYURLUtils.m in Sources */,
 				270B3E161489382F00E0A926 /* FMDatabase.m in Sources */,
 				27A82E3814A1145000C0B850 /* FMDatabaseAdditions.m in Sources */,
-<<<<<<< HEAD
 				27B292E819BA542F00A83167 /* CBLRemoteQuery.m in Sources */,
-=======
 				27919E4619C3972300C51699 /* CBJSONEncoder.m in Sources */,
->>>>>>> 8bd61f22
 				270B3E181489382F00E0A926 /* FMResultSet.m in Sources */,
 				27F128B7156AC8C5008465C2 /* OAPlaintextSignatureProvider.m in Sources */,
 				2762AB5918D36F1B00649D47 /* CBLReplication+Transformation.m in Sources */,
