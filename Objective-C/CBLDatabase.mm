//
//  CBLDatabase.m
//  CouchbaseLite
//
//  Created by Pasin Suriyentrakorn on 12/15/16.
//  Copyright © 2016 Couchbase. All rights reserved.
//
//  Licensed under the Apache License, Version 2.0 (the "License"); you may not use this file
//  except in compliance with the License. You may obtain a copy of the License at
//    http://www.apache.org/licenses/LICENSE-2.0
//  Unless required by applicable law or agreed to in writing, software distributed under the
//  License is distributed on an "AS IS" BASIS, WITHOUT WARRANTIES OR CONDITIONS OF ANY KIND,
//  either express or implied. See the License for the specific language governing permissions
//  and limitations under the License.

#import "CBLDatabase.h"
#import "CBLInternal.h"
#import "CBLDocument.h"
#import "CBLQuery+Internal.h"
#import "CBLCoreBridge.h"
#import "CBLStringBytes.h"
#import "CBLMisc.h"
#import "CBLBlobStore.h"
#include "c4Observer.h"


NSString* const kCBLDatabaseChangeNotification = @"CBLDatabaseChangeNotification";
NSString* const kCBLDatabaseChangesUserInfoKey = @"CBLDatbaseChangesUserInfoKey";
NSString* const kCBLDatabaseLastSequenceUserInfoKey = @"CBLDatabaseLastSequenceUserInfoKey";
NSString* const kCBLDatabaseIsExternalUserInfoKey = @"CBLDatabaseIsExternalUserInfoKey";

@implementation CBLDatabaseOptions

@synthesize directory=_directory;
@synthesize fileProtection=_fileProtection;
@synthesize encryptionKey=_encryptionKey;
@synthesize readOnly=_readOnly;


- (instancetype) copyWithZone:(NSZone *)zone {
    CBLDatabaseOptions* o = [[self.class alloc] init];
    o.directory = self.directory;
    o.encryptionKey = self.encryptionKey;
    o.readOnly = self.readOnly;
    return o;
}


+ (instancetype) defaultOptions {
    return [[CBLDatabaseOptions alloc] init];
}


@end


@implementation CBLDatabase {
    NSString* _name;
    CBLDatabaseOptions* _options;
    C4DatabaseObserver* _obs;
    NSMapTable<NSString*, CBLDocument*>* _documents;
    NSMutableSet<CBLDocument*>* _unsavedDocuments;
}


<<<<<<< HEAD
@synthesize c4db=_c4db, conflictResolver = _conflictResolver;
=======
@synthesize c4db=_c4db, blobStore = _blobStore;
>>>>>>> abda6e80


static const C4DatabaseConfig kDBConfig = {
    .flags = (kC4DB_Create | kC4DB_AutoCompact | kC4DB_Bundled | kC4DB_SharedKeys),
    .storageEngine = kC4SQLiteStorageEngine,
    .versioning = kC4RevisionTrees,
};


static void logCallback(C4LogDomain domain, C4LogLevel level, C4Slice message) {
    static const char* klevelNames[5] = {"Debug", "Verbose", "Info", "WARNING", "ERROR"};
    NSLog(@"CouchbaseLite %s %s: %.*s", c4log_getDomainName(domain), klevelNames[level],
          (int)message.size, (char*)message.buf);
}


static void dbObserverCallback(C4DatabaseObserver* obs, void* context) {
    CBLDatabase *db = (__bridge CBLDatabase *)context;
    dispatch_async(dispatch_get_main_queue(), ^{        //TODO: Support other queues
        [db postDatabaseChanged];
    });
}


+ (void) initialize {
    if (self == [CBLDatabase class]) {
        c4log_register(kC4LogWarning, &logCallback);
    }
}


- (instancetype) initWithName: (NSString*)name
                        error: (NSError**)outError {
    return [self initWithName: name
                      options: [CBLDatabaseOptions defaultOptions]
                        error: outError];
}


- (instancetype) initWithName: (NSString*)name
                      options: (nullable CBLDatabaseOptions*)options
                        error: (NSError**)outError {
    self = [super init];
    if (self) {
        _name = name;
        _options = options != nil? [options copy] : [CBLDatabaseOptions defaultOptions];
        if (![self open: outError])
            return nil;
    }
    return self;
}


- (BOOL) open: (NSError**)outError {
    if (_c4db)
        return YES;
    
    if (![self setupDirectory: _options.directory
               fileProtection: _options.fileProtection
                        error: outError])
        return NO;
    
    NSString* path = databasePath(_name, _options.directory);    
    CBLStringBytes bPath(path);
    
    C4DatabaseConfig config = kDBConfig;
    if (_options.readOnly)
        config.flags = config.flags | kC4DB_ReadOnly;
    if (_options.encryptionKey != nil) {
        CBLSymmetricKey* key = [[CBLSymmetricKey alloc]
                                initWithKeyOrPassword: _options.encryptionKey];
        config.encryptionKey = symmetricKey2C4Key(key);
    }
    
    C4Error err;
    _c4db = c4db_open(bPath, &config, &err);
    if (!_c4db)
        return convertError(err, outError);
    
    _obs = c4dbobs_create(_c4db, dbObserverCallback, (__bridge void *)self);
    _documents = [NSMapTable strongToWeakObjectsMapTable];
    _unsavedDocuments = [NSMutableSet setWithCapacity: 100];
    
    NSString* attachmentsPath = [[_options.directory stringByAppendingPathComponent:@"attachments"] stringByAppendingString:@"/"];
    if (![self setupDirectory: attachmentsPath
               fileProtection: _options.fileProtection
                        error: outError])
        return NO;
    
    _blobStore = [[CBLBlobStore alloc] initWithPath:attachmentsPath flags:config.flags encryptionKey:&config.encryptionKey error:outError];
    if(!_blobStore) {
        return NO;
    }
    
    return YES;
}


- (BOOL) setupDirectory: (NSString*)dir
         fileProtection: (NSDataWritingOptions)fileProtection
                  error: (NSError**)outError
{
    NSDictionary* attributes = nil;
#if TARGET_OS_IPHONE
    // Set the iOS file protection mode of the manager's top-level directory.
    // This mode will be inherited by all files created in that directory.
    NSString* protection;
    switch (fileProtection & NSDataWritingFileProtectionMask) {
        case NSDataWritingFileProtectionNone:
            protection = NSFileProtectionNone;
            break;
        case NSDataWritingFileProtectionComplete:
            protection = NSFileProtectionComplete;
            break;
        case NSDataWritingFileProtectionCompleteUntilFirstUserAuthentication:
            protection = NSFileProtectionCompleteUntilFirstUserAuthentication;
            break;
        default:
            protection = NSFileProtectionCompleteUnlessOpen;
            break;
    }
    attributes = @{NSFileProtectionKey: protection};
#endif
    
    dir = directory(dir);
    NSError* error;
    if (![[NSFileManager defaultManager] createDirectoryAtPath: dir
                                   withIntermediateDirectories: YES
                                                    attributes: attributes
                                                         error: &error]) {
        if (!CBLIsFileExistsError(error)) {
            if (outError) *outError = error;
            return NO;
        }
    }
    
    if (attributes) {
        // TODO: Optimization - Check the existing file protection level.
        if (![[NSFileManager defaultManager] setAttributes: attributes
                                              ofItemAtPath: dir
                                                     error: outError])
            return NO;
    }
    
    return YES;
}


- (instancetype) copyWithZone: (NSZone*)zone {
    return [[[self class] alloc] initWithName: _name options: _options error: nil];
}


- (void) dealloc {
    c4db_free(_c4db);
    c4dbobs_free(_obs);
}


- (BOOL) close: (NSError**)outError {
    if (!_c4db)
        return YES;
    
    if (_unsavedDocuments.count > 0)
        CBLWarn(Default, @"Closing database with %lu unsaved docs",
                (unsigned long)_unsavedDocuments.count);
    
    _documents = nil;
    _unsavedDocuments = nil;
    
    C4Error err;
    if (!c4db_close(_c4db, &err))
        return convertError(err, outError);
    
    c4db_free(_c4db);
    c4dbobs_free(_obs);
    _c4db = nullptr;
    _obs = nullptr;

    return YES;
}


- (BOOL) changeEncryptionKey: (nullable id)key error: (NSError**)outError {
    // TODO:
    return NO;
}


- (BOOL) deleteDatabase: (NSError**)outError {
    C4Error err;
    if (!c4db_delete(_c4db, &err))
        return convertError(err, outError);
    c4db_free(_c4db);
    _c4db = nullptr;
    c4dbobs_free(_obs);
    _obs = nullptr;
    return true;
}


+ (BOOL) deleteDatabase: (NSString*)name
            inDirectory: (nullable NSString*)directory
                  error: (NSError**)outError {
    NSString* path = databasePath(name, directory);
    CBLStringBytes bPath(path);
    C4Error err;
    return c4db_deleteAtPath(bPath, &kDBConfig, &err) || convertError(err, outError);
}


+ (BOOL) databaseExists: (NSString*)name
            inDirectory: (nullable NSString*)directory {
    NSString* path = databasePath(name, directory);
    return [[NSFileManager defaultManager] fileExistsAtPath: path];
}


- (bool) inBatch: (NSError**)outError do: (BOOL (^)())block {
    C4Transaction transaction(_c4db);
    if (outError)
        *outError = nil;
    
    if (!transaction.begin())
        return convertError(transaction.error(), outError);
    
    if (!block())
        return false;
    
    if (!transaction.commit())
        return convertError(transaction.error(), outError);
    
    [self postDatabaseChanged];
    return true;
}


- (CBLDocument*) document {
    return [self documentWithID: [self generateDocID]];
}


- (CBLDocument*) documentWithID: (NSString*)docID {
    return [self documentWithID: docID mustExist: NO error: nil];
}


- (CBLDocument*) objectForKeyedSubscript: (NSString*)docID {
    return [self documentWithID: docID mustExist: NO error: nil];
}


- (BOOL) documentExists: (NSString*)docID {
    id doc = [self documentWithID: docID mustExist: YES error: nil];
    return doc != nil;
}


#pragma mark - INTERNAL


- (void) document: (CBLDocument*)doc hasUnsavedChanges: (bool)unsaved {
    if (unsaved)
        [_unsavedDocuments addObject: doc];
    else
        [_unsavedDocuments removeObject: doc];
}


- (NSString*) path {
    C4SliceResult str = c4db_getPath(_c4db);
    NSString* path = [NSFileManager.defaultManager
                      stringWithFileSystemRepresentation: (const char*)str.buf
                      length: str.size];
    c4slice_free(str);
    return path;
}


#pragma mark - PRIVATE


static NSString* defaultDirectory() {
    NSSearchPathDirectory dirID = NSApplicationSupportDirectory;
#if TARGET_OS_TV
    dirID = NSCachesDirectory; // Apple TV only allows apps to store data in the Caches directory
#endif
    NSArray* paths = NSSearchPathForDirectoriesInDomains(dirID, NSUserDomainMask, YES);
    NSString* path = paths[0];
#if !TARGET_OS_IPHONE
    NSString* bundleID = [[NSBundle mainBundle] bundleIdentifier];
    NSCAssert(bundleID, @"No bundle ID");
    path = [path stringByAppendingPathComponent: bundleID];
#endif
    return [path stringByAppendingPathComponent: @"CouchbaseLite"];
}


static NSString* directory(NSString* directory) {
    return directory != nil ? directory : defaultDirectory();
}


static NSString* databasePath(NSString* name, NSString* dir) {
    NSString* path = [directory(dir) stringByAppendingPathComponent: name];
    return path.stringByStandardizingPath;
}


- (void)postDatabaseChanged {
    if (!_obs || !_c4db || c4db_isInTransaction(_c4db))
        return;

    const uint32_t kMaxChanges = 100u;
    C4Slice c4docIDs[kMaxChanges];
    C4SequenceNumber lastSequence;
    bool external = false;
    uint32_t changes = 0u;
    NSMutableArray* docIDs = [NSMutableArray new];
    do {
        // Read changes in batches of kMaxChanges:
        bool newExternal;
        changes = c4dbobs_getChanges(_obs, c4docIDs, kMaxChanges, &lastSequence, &newExternal);
        if(changes == 0 || external != newExternal || docIDs.count > 1000) {
            if(docIDs.count > 0) {
                // Only notify if there are actually changes to send
                NSDictionary *userInfo = @{kCBLDatabaseChangesUserInfoKey: docIDs,
                                           kCBLDatabaseLastSequenceUserInfoKey: @(lastSequence),
                                           kCBLDatabaseIsExternalUserInfoKey: @(external)};
                [[NSNotificationCenter defaultCenter] postNotificationName:kCBLDatabaseChangeNotification object:self userInfo:userInfo];
                docIDs = [NSMutableArray new];
            }
        }

        external = newExternal;
        for(uint32_t i = 0; i < changes; i++) {
            NSString *docID =slice2string(c4docIDs[i]);
            [docIDs addObject:docID];
            if(external) {
                [[_documents objectForKey:docID] changedExternally];
            }
        }
    } while(changes > 0);
}


#pragma mark - PRIVATE: DOCUMENT


- (NSString*) generateDocID {
    return CBLCreateUUID();
}


- (CBLDocument*) documentWithID: (NSString*)docID
                     mustExist: (bool)mustExist
                         error: (NSError**)outError
{
    CBLDocument *doc = [_documents objectForKey: docID];
    if (!doc) {
        doc = [[CBLDocument alloc] initWithDatabase: self docID: docID
                                          mustExist: mustExist
                                              error: outError];
        if (!doc)
            return nil;
        [_documents setObject: doc forKey: docID];
    } else {
        if (mustExist && !doc.exists) {
            // Don't return a pre-instantiated CBLDocument if it doesn't exist
            convertError(C4Error{LiteCoreDomain, kC4ErrorNotFound},  outError);
            return nil;
        }
    }
    return doc;
}


#pragma mark - QUERIES:


- (nullable CBLQuery*) createQuery: (nullable id)query
                             error: (NSError**)outError
{
    return [self createQueryWhere: query orderBy: @[@"_id"] returning: nil error: outError];
}


- (nullable CBLQuery*) createQueryWhere: (nullable id)where
                                orderBy: (nullable NSArray*)sortDescriptors
                              returning: (nullable NSArray*)returning
                                  error: (NSError**)outError
{
    return [[CBLQuery alloc] initWithDatabase: self
                                        where: where
                                      orderBy: sortDescriptors
                                    returning: returning
                                        error: outError];
}


- (bool) createIndexOn: (NSArray<NSExpression*>*)expressions
                 error: (NSError**)outError
{
    return [self createIndexOn: expressions type: kCBLValueIndex options: NULL error: outError];
}


- (bool) createIndexOn: (NSArray*)expressions
                  type: (CBLIndexType)type
               options: (const CBLIndexOptions*)options
                 error: (NSError**)outError
{
    static_assert(sizeof(CBLIndexOptions) == sizeof(C4IndexOptions), "Index options incompatible");
    NSData* json = [CBLQuery encodeExpressionsToJSON: expressions error: outError];
    if (!json)
        return false;
    C4Error c4err;
    return c4db_createIndex(_c4db,
                            {json.bytes, json.length},
                            (C4IndexType)type,
                            (const C4IndexOptions*)options,
                            &c4err)
                || convertError(c4err, outError);
}


- (bool) deleteIndexOn: (NSArray<NSExpression*>*)expressions
                  type: (CBLIndexType)type
                 error: (NSError**)outError
{
    NSData* json = [CBLQuery encodeExpressionsToJSON: expressions error: outError];
    if (!json)
        return false;
    C4Error c4err;
    return c4db_deleteIndex(_c4db, {json.bytes, json.length}, (C4IndexType)type, &c4err)
                || convertError(c4err, outError);;
}


@end

// TODO:
// * Close all other database handles when deleting the database
//   and changing the encryption key
// * Database Change Notification in save and when inBatch.
// * Encryption key and rekey
//     * [MacOS] Support encryption key from the Keychain
// * Error Domain: Should LiteCore error domain transfer to CouchbaseLite?
// *. Live Object and Change from external
//<|MERGE_RESOLUTION|>--- conflicted
+++ resolved
@@ -63,11 +63,7 @@
 }
 
 
-<<<<<<< HEAD
-@synthesize c4db=_c4db, conflictResolver = _conflictResolver;
-=======
-@synthesize c4db=_c4db, blobStore = _blobStore;
->>>>>>> abda6e80
+@synthesize c4db=_c4db, conflictResolver = _conflictResolver, blobStore = _blobStore;
 
 
 static const C4DatabaseConfig kDBConfig = {
