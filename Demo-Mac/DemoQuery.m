//
//  DemoQuery.m
//  CouchCocoa
//
//  Created by Jens Alfke on 6/1/11.
//  Copyright (c) 2011 Couchbase, Inc, Inc.
//
//  Licensed under the Apache License, Version 2.0 (the "License"); you may not use this file
//  except in compliance with the License. You may obtain a copy of the License at
//    http://www.apache.org/licenses/LICENSE-2.0
//  Unless required by applicable law or agreed to in writing, software distributed under the
//  License is distributed on an "AS IS" BASIS, WITHOUT WARRANTIES OR CONDITIONS OF ANY KIND,
//  either express or implied. See the License for the specific language governing permissions
//  and limitations under the License.

#import "DemoQuery.h"
#import <TouchDB/TouchDB.h>


@interface DemoQuery ()
- (void) loadEntriesFrom: (TouchQueryEnumerator*)rows;
@end


@implementation DemoQuery


- (id) initWithQuery: (TouchQuery*)query modelClass: (Class)modelClass {
    NSParameterAssert(query);
    self = [super init];
    if (self != nil) {
<<<<<<< HEAD
        _modelClass = modelClass;
        _query = [[query asLiveQuery] retain];
=======
        _modelClass = [CouchModel class];
        _query = [query asLiveQuery];

>>>>>>> 340159d3
        _query.prefetch = YES;        // for efficiency, include docs on first load
        // Observe changes to _query.rows:
        [_query addObserver: self forKeyPath: @"rows" options: 0 context: NULL];
    }
    return self;
}


- (void) dealloc
{
    [_query removeObserver: self forKeyPath: @"rows"];
}


- (void) loadEntriesFrom: (TouchQueryEnumerator*)rows {
    NSLog(@"Reloading %lu rows from sequence #%lu...",
          (unsigned long)rows.count, (unsigned long)rows.sequenceNumber);
    NSMutableArray* entries = [NSMutableArray array];

    for (TouchQueryRow* row in rows) {
        TouchModel* item = [_modelClass modelForDocument: row.document];
        item.autosaves = YES;
        [entries addObject: item];
        // If this item isn't in the prior _entries, it's an external insertion:
        if (_entries && [_entries indexOfObjectIdenticalTo: item] == NSNotFound)
            [item markExternallyChanged];
    }

    for (TouchModel* item in _entries) {
        if ([item isNew])
            [entries addObject: item];
    }
    
    if (![entries isEqual:_entries]) {
        NSLog(@"    ...entries changed! (was %u, now %u)", 
              (unsigned)_entries.count, (unsigned)entries.count);
        [self willChangeValueForKey: @"entries"];
        _entries = [entries mutableCopy];
        [self didChangeValueForKey: @"entries"];
    }
}


- (void)observeValueForKeyPath: (NSString*)keyPath ofObject: (id)object
                        change: (NSDictionary*)change context: (void*)context 
{
    if (object == _query) {
        [self loadEntriesFrom: _query.rows];
    }
}


- (NSMutableArray*) _entries {
    if (!_entries)
        [self loadEntriesFrom: _query.rows];
    return _entries;
}


#pragma mark -
#pragma mark ENTRIES PROPERTY:


- (NSUInteger) countOfEntries {
    return self._entries.count;
}


- (TouchModel*)objectInEntriesAtIndex: (NSUInteger)index {
    return self._entries[index];
}


- (void) insertObject: (TouchModel*)object inEntriesAtIndex: (NSUInteger)index {
    [self._entries insertObject: object atIndex: index];
    object.autosaves = YES;
    object.database = _query.database;
}


- (void) removeObjectFromEntriesAtIndex: (NSUInteger)index {
    TouchModel* item = self._entries[index];
    item.database = nil;
    [_entries removeObjectAtIndex: index];
}


@end<|MERGE_RESOLUTION|>--- conflicted
+++ resolved
@@ -29,14 +29,8 @@
     NSParameterAssert(query);
     self = [super init];
     if (self != nil) {
-<<<<<<< HEAD
         _modelClass = modelClass;
-        _query = [[query asLiveQuery] retain];
-=======
-        _modelClass = [CouchModel class];
         _query = [query asLiveQuery];
-
->>>>>>> 340159d3
         _query.prefetch = YES;        // for efficiency, include docs on first load
         // Observe changes to _query.rows:
         [_query addObserver: self forKeyPath: @"rows" options: 0 context: NULL];
