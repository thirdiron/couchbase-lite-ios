--- conflicted
+++ resolved
@@ -72,11 +72,7 @@
         if (newRevision.deleted)
             return YES;
         id date = newRevision[@"created_at"];
-<<<<<<< HEAD
         if (date && ! [TDJSON dateWithJSONObject: date]) {
-=======
-        if (date && ! [RESTBody dateWithJSONObject: date]) {
->>>>>>> a4e35e56
             context.errorMessage = [@"invalid date " stringByAppendingString: date];
             return NO;
         }
@@ -85,11 +81,7 @@
     
     // And why not a filter, just to allow some simple testing of filtered _changes.
     // For example, try curl 'http://localhost:8888/demo-shopping/_changes?filter=default/checked'
-<<<<<<< HEAD
     [_database defineFilter: @"checked" asBlock: FILTERBLOCK({
-=======
-    [design defineFilterNamed: @"checked" block: FILTERBLOCK({
->>>>>>> a4e35e56
         return [revision[@"check"] boolValue];
     })];
 
@@ -280,11 +272,8 @@
     }
     _syncStatusView.intValue = value;
     _syncStatusView.toolTip = tooltip;
-<<<<<<< HEAD
-#endif
-=======
     NSLog(@"SYNC status: %d, %@", value, tooltip);
->>>>>>> a4e35e56
+#endif
 }
 
 
@@ -292,12 +281,8 @@
 - (void) observeValueForKeyPath:(NSString *)keyPath ofObject:(id)object 
                          change:(NSDictionary *)change context:(void *)context
 {
-<<<<<<< HEAD
     TouchReplication* repl = object;
-=======
-    CouchPersistentReplication* repl = object;
-    NSLog(@"SYNC mode=%d, state=%d", repl.mode, repl.state);
->>>>>>> a4e35e56
+    NSLog(@"SYNC mode=%d", repl.mode);
     if ([keyPath isEqualToString: @"completed"] || [keyPath isEqualToString: @"total"]) {
         if (repl == _pull || repl == _push) {
             unsigned completed = _pull.completed + _push.completed;
