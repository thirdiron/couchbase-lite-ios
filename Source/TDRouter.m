//
//  TDRouter.m
//  TouchDB
//
//  Created by Jens Alfke on 11/30/11.
//  Copyright (c) 2011 Couchbase, Inc. All rights reserved.
//
//  Licensed under the Apache License, Version 2.0 (the "License"); you may not use this file
//  except in compliance with the License. You may obtain a copy of the License at
//    http://www.apache.org/licenses/LICENSE-2.0
//  Unless required by applicable law or agreed to in writing, software distributed under the
//  License is distributed on an "AS IS" BASIS, WITHOUT WARRANTIES OR CONDITIONS OF ANY KIND,
//  either express or implied. See the License for the specific language governing permissions
//  and limitations under the License.

#import "TDRouter.h"
#import "TD_Database+Insertion.h"
#import "TD_Server.h"
#import "TD_View.h"
#import "TD_Body.h"
#import "TDMultipartWriter.h"
#import "TDReplicatorManager.h"
#import "TDInternal.h"
#import "TDJSON.h"
#import "TDMisc.h"

#import "ExceptionUtils.h"
#import "CollectionUtils.h"
#import "Test.h"
#import "MYRegexUtils.h"

#ifdef GNUSTEP
#import <GNUstepBase/NSURL+GNUstepBase.h>
#else
#import <objc/message.h>
#endif


@interface TDRouter (Handlers)
- (TDStatus) do_GETRoot;
@end


@implementation TDRouter


<<<<<<< HEAD
- (id) initWithDatabaseManager: (TDDatabaseManager*)dbManager request: (NSURLRequest*)request {
=======
+ (NSString*) versionString {
    return $sprintf(@"%g", TouchDBVersionNumber);
}


- (id) initWithDatabaseManager: (TD_DatabaseManager*)dbManager request: (NSURLRequest*)request {
>>>>>>> f65aeaef
    NSParameterAssert(request);
    self = [super init];
    if (self) {
        _dbManager = dbManager;
        _request = request;
        _response = [[TDResponse alloc] init];
        _local = YES;
        _processRanges = YES;
        if (0) { // assignments just to appease static analyzer so it knows these ivars are used
            _longpoll = _changesIncludeDocs = _changesIncludeConflicts = NO;
            _changesFilter = NULL;
            _changesFilterParams = nil;
        }
    }
    return self;
}

- (id) initWithServer: (TD_Server*)server
              request: (NSURLRequest*)request
              isLocal: (BOOL)isLocal
{
    NSParameterAssert(server);
    NSParameterAssert(request);
    self = [self initWithDatabaseManager: nil request: request];
    if (self) {
        _server = server;
        _local = isLocal;
        _processRanges = YES;
    }
    return self;
}

- (void)dealloc {
    [self stopNow];
}


@synthesize onAccessCheck=_onAccessCheck, onResponseReady=_onResponseReady,
            onDataAvailable=_onDataAvailable, onFinished=_onFinished,
            request=_request, response=_response, processRanges=_processRanges;


- (NSDictionary*) queries {
    if (!_queries) {
        NSString* queryString = _request.URL.query;
        if (queryString.length > 0) {
            NSMutableDictionary* queries = $mdict();
            for (NSString* component in [queryString componentsSeparatedByString: @"&"]) {
                NSRange equals = [component rangeOfString: @"="];
                if (equals.length == 0)
                    equals.location = component.length;
                NSString* key = [component substringToIndex: equals.location];
                NSString* value = [component substringFromIndex: NSMaxRange(equals)];
                queries[key] = value;
            }
            _queries = [queries copy];
        }
    }
    return _queries;
}


- (NSString*) query: (NSString*)param {
    return [(self.queries)[param]
                    stringByReplacingPercentEscapesUsingEncoding: NSUTF8StringEncoding];
}

- (BOOL) boolQuery: (NSString*)param {
    NSString* value = [self query: param];
    return value && !$equal(value, @"false") && !$equal(value, @"0");
}

- (int) intQuery: (NSString*)param defaultValue: (int)defaultValue {
    NSString* value = [self query: param];
    return value ? value.intValue : defaultValue;
}

- (id) jsonQuery: (NSString*)param error: (NSError**)outError {
    if (outError)
        *outError = nil;
    NSString* value = [self query: param];
    if (!value)
        return nil;
    id result = [TDJSON JSONObjectWithData: [value dataUsingEncoding: NSUTF8StringEncoding]
                                   options: TDJSONReadingAllowFragments
                                     error: outError];
    if (!result)
        Warn(@"TDRouter: invalid JSON in query param ?%@=%@", param, value);
    return result;
}

- (NSMutableDictionary*) jsonQueries {
    NSMutableDictionary* queries = $mdict();
    [self.queries enumerateKeysAndObjectsUsingBlock: ^(NSString* param, NSString* value, BOOL *stop) {
        id parsed = [TDJSON JSONObjectWithData: [value dataUsingEncoding: NSUTF8StringEncoding]
                                       options: TDJSONReadingAllowFragments
                                         error: nil];
        if (parsed)
            queries[param] = parsed;
    }];
    return queries;
}


- (BOOL) cacheWithEtag: (NSString*)etag {
    NSString* eTag = $sprintf(@"\"%@\"", etag);
    _response[@"Etag"] = eTag;
    return $equal(eTag, [_request valueForHTTPHeaderField: @"If-None-Match"]);
}


- (NSDictionary*) bodyAsDictionary {
    return $castIf(NSDictionary, [TDJSON JSONObjectWithData: _request.HTTPBody
                                                    options: 0 error: NULL]);
}


- (TDContentOptions) contentOptions {
    TDContentOptions options = 0;
    if ([self boolQuery: @"attachments"])
        options |= kTDIncludeAttachments;
    if ([self boolQuery: @"local_seq"])
        options |= kTDIncludeLocalSeq;
    if ([self boolQuery: @"conflicts"])
        options |= kTDIncludeConflicts;
    if ([self boolQuery: @"revs"])
        options |= kTDIncludeRevs;
    if ([self boolQuery: @"revs_info"])
        options |= kTDIncludeRevsInfo;
    return options;
}


- (BOOL) getQueryOptions: (TDQueryOptions*)options {
    // http://wiki.apache.org/couchdb/HTTP_view_API#Querying_Options
    *options = kDefaultTDQueryOptions;
    options->skip = [self intQuery: @"skip" defaultValue: options->skip];
    options->limit = [self intQuery: @"limit" defaultValue: options->limit];
    options->groupLevel = [self intQuery: @"group_level" defaultValue: options->groupLevel];
    options->descending = [self boolQuery: @"descending"];
    options->includeDocs = [self boolQuery: @"include_docs"];
    options->includeDeletedDocs = [self boolQuery: @"include_deleted"];
    options->updateSeq = [self boolQuery: @"update_seq"];
    if ([self query: @"inclusive_end"])
        options->inclusiveEnd = [self boolQuery: @"inclusive_end"];
    options->reduce = [self boolQuery: @"reduce"];
    options->group = [self boolQuery: @"group"];
    options->content = [self contentOptions];
    NSError* error = nil;
    options->startKey = [self jsonQuery: @"startkey" error: &error];
    if (error)
        return NO;
    options->endKey = [self jsonQuery: @"endkey" error: &error];
    if (error)
        return NO;
    id key = [self jsonQuery: @"key" error: &error];
    if (error)
        return NO;
    if (key)
        options->keys = @[key];
    return YES;
}


- (NSString*) multipartRequestType {
    NSString* accept = [_request valueForHTTPHeaderField: @"Accept"];
    if ([accept hasPrefix: @"multipart/"])
        return accept;
    return nil;
}


- (NSString*) ifMatch {
    NSString* ifMatch = [_request valueForHTTPHeaderField: @"If-Match"];
    if (!ifMatch)
        return nil;
    // Value of If-Match is an ETag, so have to trim the quotes around it:
    if (ifMatch.length > 2 && [ifMatch hasPrefix: @"\""] && [ifMatch hasSuffix: @"\""])
        return [ifMatch substringWithRange: NSMakeRange(1, ifMatch.length-2)];
    else
        return nil;
}


- (TDStatus) openDB {
    // As a special case, the _replicator db is created on demand (as though it already existed)
    if (!_db.exists && !$equal(_db.name, kTDReplicatorDatabaseName))
        return kTDStatusNotFound;
    if (![_db open])
        return kTDStatusDBError;
    return kTDStatusOK;
}


static NSArray* splitPath( NSURL* url ) {
    // Unfortunately can't just call url.path because that converts %2F to a '/'.
#ifdef GNUSTEP
    NSString* pathString = [url pathWithEscapes];
#else
    #ifdef __OBJC_GC__
    NSString* pathString = NSMakeCollectable(CFURLCopyPath((CFURLRef)url));
    #else
    NSString* pathString = (__bridge_transfer NSString *)CFURLCopyPath((__bridge CFURLRef)url);
    #endif
#endif
    NSMutableArray* path = $marray();
    for (NSString* comp in [pathString componentsSeparatedByString: @"/"]) {
        if ([comp length] > 0) {
            NSString* unescaped = [comp stringByReplacingPercentEscapesUsingEncoding:NSUTF8StringEncoding];
            if (!unescaped) {
                path = nil;     // bad URL
                break;
            }
            [path addObject: unescaped];
        }
    }
#ifndef GNUSTEP
#endif
    return path;
}


- (TDStatus) route {
    // Refer to: http://wiki.apache.org/couchdb/Complete_HTTP_API_Reference
    
    // We're going to map the request into a selector based on the method and path.
    // Accumulate the selector into the string 'message':
    NSString* method = _request.HTTPMethod;
    if ($equal(method, @"HEAD"))
        method = @"GET";
    NSMutableString* message = [NSMutableString stringWithFormat: @"do_%@", method];
    
    // First interpret the components of the request:
    _path = [splitPath(_request.URL) mutableCopy];
    if (!_path)
        return kTDStatusBadRequest;
        
    NSUInteger pathLen = _path.count;
    if (pathLen > 0) {
        NSString* dbName = _path[0];
        BOOL validName = [TD_DatabaseManager isValidDatabaseName: dbName];
        if ([dbName hasPrefix: @"_"] && !validName) {
            [message appendString: dbName]; // special root path, like /_all_dbs
        } else if (!validName) {
            return kTDStatusBadID;
        } else {
            _db = [_dbManager databaseNamed: dbName];
            if (!_db)
                return kTDStatusNotFound;
            [message appendString: @":"];
        }
    } else {
        [message appendString: @"Root"];
    }
    
    NSString* docID = nil;
    if (_db && pathLen > 1) {
        // Make sure database exists, then interpret doc name:
        TDStatus status = [self openDB];
        if (TDStatusIsError(status))
            return status;
        NSString* name = _path[1];
        if (![name hasPrefix: @"_"]) {
            // Regular document
            if (![TD_Database isValidDocumentID: name])
                return kTDStatusBadID;
            docID = name;
        } else if ([name isEqualToString: @"_design"] || [name isEqualToString: @"_local"]) {
            // "_design/____" and "_local/____" are document names
            if (pathLen <= 2)
                return kTDStatusNotFound;
            docID = [name stringByAppendingPathComponent: _path[2]];
            _path[1] = docID;
            [_path removeObjectAtIndex: 2];
            --pathLen;
        } else if ([name hasPrefix: @"_design/"] || [name hasPrefix: @"_local/"]) {
            // This is also a document, just with a URL-encoded "/"
            docID = name;
        } else {
            // Special document name like "_all_docs":
            [message insertString: name atIndex: message.length-1]; // add to 1st component of msg
            if (pathLen > 2)
                docID = [[_path subarrayWithRange: NSMakeRange(2, _path.count-2)]
                         componentsJoinedByString: @"/"];
        }

        if (docID)
            [message appendString: @"docID:"];
    }
    
    NSString* attachmentName = nil;
    if (docID && pathLen > 2) {
        // Interpret attachment name:
        attachmentName = _path[2];
        if ([attachmentName hasPrefix: @"_"] && [docID hasPrefix: @"_design/"]) {
            // Design-doc attribute like _info or _view
            [message replaceOccurrencesOfString: @":docID:" withString: @":designDocID:"
                                        options:0 range: NSMakeRange(0, message.length)];
            docID = [docID substringFromIndex: 8];  // strip the "_design/" prefix
            [message appendString: [attachmentName substringFromIndex: 1]];
            [message appendString: @":"];
            attachmentName = pathLen > 3 ? _path[3] : nil;
        } else {
            [message appendString: @"attachment:"];
            if (pathLen > 3)
                attachmentName = [[_path subarrayWithRange: NSMakeRange(2, _path.count-2)]
                                                                componentsJoinedByString: @"/"];
        }
    }
    
    // Send myself a message based on the components:
    SEL sel = NSSelectorFromString(message);
    if (!sel || ![self respondsToSelector: sel]) {
        Log(@"TDRouter: unknown request type: %@ %@ (mapped to %@)",
             _request.HTTPMethod, _request.URL.path, message);
        Assert([self respondsToSelector: @selector(do_GETRoot)],
               @"TDRouter(Handlers) is missing -- app may be linked without -ObjC linker flag.");
        sel = @selector(do_UNKNOWN);
    }
    
    if (_onAccessCheck) {
        TDStatus status = _onAccessCheck(_db, docID, sel);
        if (TDStatusIsError(status)) {
            LogTo(TDRouter, @"Access check failed for %@", _db.name);
            return status;
        }
    }
    
#ifdef GNUSTEP
    IMP fn = objc_msg_lookup(self, sel);
    return (TDStatus) fn(self, sel, _db, docID, attachmentName);
#else
    return (TDStatus) objc_msgSend(self, sel, _db, docID, attachmentName);
#endif
}


- (void) run {
    if (WillLogTo(TDRouter)) {
        NSMutableString* output = [NSMutableString stringWithFormat: @"%@ %@",
                                   _request.HTTPMethod, _request.URL];
        if (_request.HTTPBodyStream)
            [output appendString: @" + body stream"];
        else if (_request.HTTPBody.length > 0)
            [output appendFormat: @" + %llu-byte body", (uint64_t)_request.HTTPBody.length];
        NSDictionary* headers = _request.allHTTPHeaderFields;
        for (NSString* key in headers)
            [output appendFormat: @"\n\t%@: %@", key, headers[key]];
        LogTo(TDRouter, @"%@", output);
    }
    
    Assert(_dbManager);
    // Call the appropriate handler method:
    TDStatus status;
    @try {
        status = [self route];
    } @catch (NSException *x) {
        Warn(@"Exception caught in TDRouter:\n\t%@\n%@", x, x.my_callStack);
        status = kTDStatusException;
        [_response reset];
    }
    
    // If response is ready (nonzero status), tell my client about it:
    if (status > 0) {
        _response.internalStatus = status;
        [self processRequestRanges];
        [self sendResponseHeaders];
        [self sendResponseBodyAndFinish: !_waiting];
    } else {
        _waiting = YES;
    }
    
    // If I will keep running asynchronously (i.e. a _changes feed handler), listen for the
    // database closing so I can stop then:
    if (_waiting)
        [[NSNotificationCenter defaultCenter] addObserver: self selector: @selector(dbClosing:)
                                                     name: TD_DatabaseWillCloseNotification
                                                   object: _db];
}


- (void) processRequestRanges {
    if (!_processRanges || _response.status != 200 || !($equal(_request.HTTPMethod, @"GET") ||
                                                        $equal(_request.HTTPMethod, @"HEAD"))) {
        return;
    }

    _response[@"Accept-Ranges"] = @"bytes";

    NSData* body = _response.body.asJSON;  // misnomer; may not be JSON
    NSUInteger bodyLength = body.length;
    if (bodyLength == 0)
        return;

    // Range requests: http://www.w3.org/Protocols/rfc2616/rfc2616-sec14.html#sec14.35
    NSString* rangeHeader = [_request valueForHTTPHeaderField: @"Range"];
    if (!rangeHeader)
        return;

    // Parse the header value into 'from' and 'to' range strings:
    static NSRegularExpression* regex;
    if (!regex)
        regex = $regex(@"^bytes=(\\d+)?-(\\d+)?$");
    NSTextCheckingResult *match = [regex firstMatchInString: rangeHeader options: 0
                                                      range: NSMakeRange(0, rangeHeader.length)];
    if (!match) {
        Warn(@"Invalid request Range header value: '%@'", rangeHeader);
        return;
    }
    NSString *fromStr=nil, *toStr = nil;
    NSRange r = [match rangeAtIndex: 1];
    if (r.length)
        fromStr = [rangeHeader substringWithRange: r];
    r = [match rangeAtIndex: 2];
    if (r.length)
        toStr = [rangeHeader substringWithRange: r];

    // Now convert those into the integer offsets (remember that 'to' is inclusive):
    NSUInteger from, to;
    if (fromStr.length > 0) {
        from = (NSUInteger)fromStr.integerValue;
        if (toStr.length > 0)
            to = MIN((NSUInteger)toStr.integerValue, bodyLength - 1);
        else
            to = bodyLength - 1;
        if (to < from)
            return;  // invalid range
    } else if (toStr.length > 0) {
        to = bodyLength - 1;
        from = bodyLength - MIN((NSUInteger)toStr.integerValue, bodyLength);
    } else {
        return;  // "-" is an invalid range
    }

    if (from >= bodyLength || to < from) {
        _response.status = 416; // Requested Range Not Satisfiable
        NSString* contentRangeStr = $sprintf(@"bytes */%llu", (uint64_t)bodyLength);
        _response[@"Content-Range"] = contentRangeStr;
        _response.body = nil;
        return;
    }

    body = [body subdataWithRange: NSMakeRange(from, to - from + 1)];
    _response.body = [TD_Body bodyWithJSON: body];  // not actually JSON

    // Content-Range: http://www.w3.org/Protocols/rfc2616/rfc2616-sec14.html#sec14.16
    NSString* contentRangeStr = $sprintf(@"bytes %llu-%llu/%llu",
                                         (uint64_t)from, (uint64_t)to, (uint64_t)bodyLength);
    _response[@"Content-Range"] = contentRangeStr;
    _response.status = 206; // Partial Content
    LogTo(TDRouter, @"Content-Range: %@", contentRangeStr);
}


- (void) sendResponseHeaders {
    if (_responseSent)
        return;
    _responseSent = YES;

    _response[@"Server"] = $sprintf(@"TouchDB %@", TDVersionString());

    // Check for a mismatch between the Accept request header and the response type:
    NSString* accept = [_request valueForHTTPHeaderField: @"Accept"];
    if (accept && [accept rangeOfString: @"*/*"].length == 0) {
        NSString* responseType = _response.baseContentType;
        if (responseType && [accept rangeOfString: responseType].length == 0) {
            LogTo(TDRouter, @"Error kTDStatusNotAcceptable: Can't satisfy request Accept: %@", accept);
            _response.internalStatus = kTDStatusNotAcceptable;
            [_response reset];
        }
    }

    if (_response.body.isValidJSON)
        _response[@"Content-Type"] = @"application/json";

    if (_response.status == 200 && ($equal(_request.HTTPMethod, @"GET") ||
                                    $equal(_request.HTTPMethod, @"HEAD"))) {
        if (!_response[@"Cache-Control"])
            _response[@"Cache-Control"] = @"must-revalidate";
    }

    if (_onResponseReady)
        _onResponseReady(_response);
}


- (void) sendResponseBodyAndFinish: (BOOL)finished {
    if (_onDataAvailable && _response.body && !$equal(_request.HTTPMethod, @"HEAD")) {
        _onDataAvailable(_response.body.asJSON, finished);
    }
    if (finished)
        [self finished];
}


- (void) finished {
    if (WillLogTo(TDRouter)) {
        NSMutableString* output = [NSMutableString stringWithFormat: @"Response -- status=%d, body=%llu bytes",
                                   _response.status, (uint64_t)_response.body.asJSON.length];
        NSDictionary* headers = _response.headers;
        for (NSString* key in headers)
            [output appendFormat: @"\n\t%@: %@", key, headers[key]];
        LogTo(TDRouter, @"%@", output);
    }
    OnFinishedBlock onFinished = _onFinished;
    [self stopNow];
    if (onFinished)
        onFinished();
}


- (void) stopNow {
    _running = NO;
    self.onResponseReady = nil;
    self.onDataAvailable = nil;
    self.onFinished = nil;
    [[NSNotificationCenter defaultCenter] removeObserver: self];
}


- (void) stop {
    if (!_running)
        return;
    _running = NO;
    [_server queue: ^{ [self stopNow];  }];
}


- (void) start {
    _running = YES;
    if (_dbManager) {
        [self run];
    } else {
        [_server tellDatabaseManager: ^(TD_DatabaseManager* dbm) {
            _dbManager = dbm;
            [self run];
        }];
    }
}


- (TDStatus) do_UNKNOWN {
    return kTDStatusBadRequest;
}


- (void) dbClosing: (NSNotification*)n {
    LogTo(TDRouter, @"Database closing! Returning error 500");
    if (!_responseSent) {
        _response.internalStatus = 500;
        [self sendResponseHeaders];
    }
    [self finished];
}


@end


#pragma mark - TDRESPONSE

@implementation TDResponse

- (id) init
{
    self = [super init];
    if (self) {
        _status = kTDStatusOK;
        _headers = [[NSMutableDictionary alloc] init];
    }
    return self;
}


- (void) reset {
    [_headers removeAllObjects];
    _body = nil;
}

@synthesize status=_status, internalStatus=_internalStatus, statusMsg=_statusMsg,
            statusReason=_statusReason, headers=_headers, body=_body;

- (void) setInternalStatus:(TDStatus)internalStatus {
    _internalStatus = internalStatus;
    NSString* statusMsg;
    self.status = TDStatusToHTTPStatus(internalStatus, &statusMsg);
    _statusMsg = statusMsg;
    if (_status < 300) {
        if (!_body && !_headers[@"Content-Type"]) {
            self.body = [TD_Body bodyWithJSON:
                                    [@"{\"ok\":true}" dataUsingEncoding: NSUTF8StringEncoding]];
        }
    } else {
        self.bodyObject = $dict({@"status", @(_status)},
                                {@"error", statusMsg},
                                {@"reason", _statusReason});
        self[@"Content-Type"]= @"application/json";
    }
}

- (NSString*) objectForKeyedSubscript: (NSString*)header {
    return _headers[header];
}

- (void)setObject: (NSString*)value forKeyedSubscript:(NSString*)header {
    [_headers setValue: value forKey: header];
}

- (NSString*) baseContentType {
    NSString* type = _headers[@"Content-Type"];
    if (!type)
        return nil;
    NSRange r = [type rangeOfString: @";"];
    if (r.length > 0)
        type = [type substringToIndex: r.location];
    return type;
}

- (id) bodyObject {
    return self.body.asObject;
}

- (void) setBodyObject:(id)bodyObject {
    self.body = bodyObject ? [TD_Body bodyWithProperties: bodyObject] : nil;
}

- (void) setMultipartBody: (TDMultipartWriter*)mp {
    // OPT: Would be better to stream this than shoving all the data into _body.
    self.body = [TD_Body bodyWithJSON: mp.allOutput];
    self[@"Content-Type"] = mp.contentType;
}

- (void) setMultipartBody: (NSArray*)parts type: (NSString*)type {
    TDMultipartWriter* mp = [[TDMultipartWriter alloc] initWithContentType: type
                                                                      boundary: nil];
    for (__strong id part in parts) {
        if (![part isKindOfClass: [NSData class]]) {
            part = [TDJSON dataWithJSONObject: part options: 0 error: NULL];
            [mp setNextPartsHeaders: $dict({@"Content-Type", @"application/json"})];
        }
        [mp addData: part];
    }
    [self setMultipartBody: mp];
}

@end<|MERGE_RESOLUTION|>--- conflicted
+++ resolved
@@ -44,16 +44,7 @@
 @implementation TDRouter
 
 
-<<<<<<< HEAD
-- (id) initWithDatabaseManager: (TDDatabaseManager*)dbManager request: (NSURLRequest*)request {
-=======
-+ (NSString*) versionString {
-    return $sprintf(@"%g", TouchDBVersionNumber);
-}
-
-
 - (id) initWithDatabaseManager: (TD_DatabaseManager*)dbManager request: (NSURLRequest*)request {
->>>>>>> f65aeaef
     NSParameterAssert(request);
     self = [super init];
     if (self) {
