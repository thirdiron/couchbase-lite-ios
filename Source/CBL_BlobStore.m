//
//  CBL_BlobStore.m
//  CouchbaseLite
//
//  Created by Jens Alfke on 12/10/11.
//  Copyright (c) 2011-2013 Couchbase, Inc. All rights reserved.
//
//  Licensed under the Apache License, Version 2.0 (the "License"); you may not use this file
//  except in compliance with the License. You may obtain a copy of the License at
//    http://www.apache.org/licenses/LICENSE-2.0
//  Unless required by applicable law or agreed to in writing, software distributed under the
//  License is distributed on an "AS IS" BASIS, WITHOUT WARRANTIES OR CONDITIONS OF ANY KIND,
//  either express or implied. See the License for the specific language governing permissions
//  and limitations under the License.

#import "CBL_BlobStore.h"
#import "CBLSymmetricKey.h"
#import "CBLBase64.h"
#import "CBLMisc.h"
#import "CBLStatus.h"
#import <ctype.h>


#ifdef GNUSTEP
#define NSDataReadingMappedIfSafe NSMappedRead
#define NSDataWritingAtomic NSAtomicWrite
#endif

#define kFileExtension "blob"


@implementation CBL_BlobStore
{
    NSString* _tempDir;
}


@synthesize path=_path, encryptionKey=_encryptionKey;


- (instancetype) initWithPath: (NSString*)dir error: (NSError**)outError {
    Assert(dir);
    self = [super init];
    if (self) {
        _path = [dir copy];
        BOOL isDir;
        if (![[NSFileManager defaultManager] fileExistsAtPath: dir isDirectory: &isDir] || !isDir) {
            if (![[NSFileManager defaultManager] createDirectoryAtPath: dir
                                           withIntermediateDirectories: NO
                                                            attributes: nil
                                                                 error: outError]) {
                return nil;
            }
        }
    }
    return self;
}


+ (CBLBlobKey) keyForBlob: (NSData*)blob {
    NSCParameterAssert(blob);
    CBLBlobKey key;
    SHA_CTX ctx;
    SHA1_Init(&ctx);
    SHA1_Update(&ctx, blob.bytes, blob.length);
    SHA1_Final(key.bytes, &ctx);
    return key;
}

+ (NSData*) keyDataForBlob: (NSData*)blob {
    CBLBlobKey key = [self keyForBlob: blob];
    return [NSData dataWithBytes: &key length: sizeof(key)];
}


// Internal only. This file might be encrypted.
- (NSString*) rawPathForKey: (CBLBlobKey)key {
    char out[2*sizeof(key.bytes) + 1 + strlen(kFileExtension) + 1];
    char *dst = &out[0];
    for( size_t i=0; i<sizeof(key.bytes); i+=1 )
        dst += sprintf(dst,"%02X", key.bytes[i]);
    strlcat(out, ".", sizeof(out));
    strlcat(out, kFileExtension, sizeof(out));
    NSString* name =  [[NSString alloc] initWithCString: out encoding: NSASCIIStringEncoding];
    NSString* path = [_path stringByAppendingPathComponent: name];
    return path;
}

- (NSString*) blobPathForKey: (CBLBlobKey)key {
    if (_encryptionKey)
        return nil;
    return [self rawPathForKey: key];
}


+ (BOOL) getKey: (CBLBlobKey*)outKey forFilename: (NSString*)filename {
    if (filename.length != 2*sizeof(CBLBlobKey) + 1 + strlen(kFileExtension))
        return NO;
    if (![filename hasSuffix: @"."kFileExtension])
        return NO;
    if (outKey) {
        uint8_t* dst = &outKey->bytes[0];
        for (unsigned i=0; i<sizeof(CBLBlobKey); ++i) {
            unichar digit1 = [filename characterAtIndex: 2*i];
            unichar digit2 = [filename characterAtIndex: 2*i+1];
            if (!isxdigit(digit1) || !isxdigit(digit2))
                return NO;
            *dst++ = (uint8_t)( 16*digittoint(digit1) + digittoint(digit2) );
        }
    }
    return YES;
}


- (BOOL) hasBlobForKey: (CBLBlobKey)key {
    return [[NSFileManager defaultManager] fileExistsAtPath: [self rawPathForKey: key]
                                                isDirectory: NULL];
}


- (uint64_t) lengthOfBlobForKey: (CBLBlobKey)key {
    return [[[NSFileManager defaultManager] attributesOfItemAtPath: [self rawPathForKey: key]
                                                             error: NULL]
                                                fileSize];
}


- (NSData*) blobForKey: (CBLBlobKey)key {
    NSString* path = [self rawPathForKey: key];
    NSData* blob = [NSData dataWithContentsOfFile: path options: NSDataReadingUncached error: NULL];
    if (_encryptionKey && blob) {
        blob = [_encryptionKey decryptData: blob];
        CBLBlobKey decodedKey = [[self class] keyForBlob: blob];
        if (memcmp(&key, &decodedKey, sizeof(key)) != 0) {
            Warn(@"Attachment %@ decoded incorrectly!", path);
            blob = nil;
        }
    }
    return blob;
}

- (NSInputStream*) blobInputStreamForKey: (CBLBlobKey)key
                                  length: (UInt64*)outLength
{
    NSString* path = [self rawPathForKey: key];
    if (outLength) {
        if (_encryptionKey) {
            *outLength = 0; // not known
        } else {
            NSDictionary* info = [[NSFileManager defaultManager] attributesOfItemAtPath: path
                                                                                  error: NULL];
            if (!info)
                return nil;
            *outLength = [info fileSize];
        }
    }
    NSInputStream* stream = [NSInputStream inputStreamWithFileAtPath: path];
    if (_encryptionKey) {
        [stream open];
        stream = [_encryptionKey decryptStream: stream];
    }
    return stream;
}

- (BOOL) storeBlob: (NSData*)blob
       creatingKey: (CBLBlobKey*)outKey
{
    *outKey = [[self class] keyForBlob: blob];
    NSString* path = [self rawPathForKey: *outKey];
    if ([[NSFileManager defaultManager] isReadableFileAtPath: path])
        return YES;

    if (_encryptionKey) {
        blob = [_encryptionKey encryptData: blob];
        if (!blob) {
            Warn(@"CBL_BlobStore: Failed to encode data for %@", path);
            return NO;
        }
    }

    NSError* error;
    if (![blob writeToFile: path options: NSDataWritingAtomic error: &error]) {
        Warn(@"CBL_BlobStore: Couldn't write to %@: %@", path, error);
        return NO;
    }
    return YES;
}


- (NSArray*) allKeys {
    NSArray* blob = [[NSFileManager defaultManager] contentsOfDirectoryAtPath: _path
                                                                            error: NULL];
    if (!blob)
        return nil;
    return [blob my_map: ^NSData*(id filename) {
        CBLBlobKey key;
        if ([[self class] getKey: &key forFilename: filename])
            return [NSData dataWithBytes: &key length: sizeof(key)];
        else
            return nil;
    }];
}


- (NSUInteger) count {
    NSUInteger n = 0;
    NSFileManager* fmgr = [NSFileManager defaultManager];
    for (NSString* filename in [fmgr contentsOfDirectoryAtPath: _path error: NULL]) {
        if ([[self class] getKey: NULL forFilename: filename])
            ++n;
    }
    return n;
}


- (UInt64) totalDataSize {
    UInt64 total = 0;
    NSFileManager* fmgr = [NSFileManager defaultManager];
    for (NSString* filename in [fmgr contentsOfDirectoryAtPath: _path error: NULL]) {
        if ([[self class] getKey: NULL forFilename: filename]) {
            NSString* itemPath = [_path stringByAppendingPathComponent: filename];
            NSDictionary* attrs = [fmgr attributesOfItemAtPath: itemPath error: NULL];
            if (attrs)
                total += attrs.fileSize;
        }
    }
    return total;
}


- (NSInteger) deleteBlobsExceptMatching: (BOOL(^)(CBLBlobKey))predicate
                                  error: (NSError**)outError
{
    NSFileManager* fmgr = [NSFileManager defaultManager];
    NSArray* blob = [fmgr contentsOfDirectoryAtPath: _path error: outError];
    if (!blob)
        return -1;
    NSUInteger numDeleted = 0;
    NSError* error = nil;
    for (NSString* filename in blob) {
        CBLBlobKey curKey;
        if ([[self class] getKey: &curKey forFilename: filename]) {
            if (!predicate(curKey)) {
                NSError* error1;
                if ([fmgr removeItemAtPath: [_path stringByAppendingPathComponent: filename]
                                     error: &error1])
                    ++numDeleted;
                else {
                    if (!error)
                        error = error1;
                    Warn(@"%@: Failed to delete '%@': %@", self, filename, error);
                }
            }
        }
    }
    if (error) {
        if (outError)
            *outError = error;
        return -1;
    }
    return numDeleted;
}


- (NSString*) tempDir {
    if (!_tempDir) {
        // Find a temporary directory suitable for files that will be moved into the store:
#ifdef GNUSTEP
        _tempDir = [NSTemporaryDirectory() copy];
#else
        NSError* error;
        NSURL* parentURL = [NSURL fileURLWithPath: _path isDirectory: YES];
        NSURL* tempDirURL = [[NSFileManager defaultManager] 
                                                 URLForDirectory: NSItemReplacementDirectory
                                                 inDomain: NSUserDomainMask
                                                 appropriateForURL: parentURL
                                                 create: YES error: &error];
        _tempDir = [tempDirURL.path copy];
        Log(@"CBL_BlobStore %@ created tempDir %@", _path, _tempDir);
        if (!_tempDir)
            Warn(@"CBL_BlobStore: Unable to create temp dir: %@", error);
#endif
    }
    return _tempDir;
}


@end




@implementation CBL_BlobStoreWriter
{
    @private
    CBL_BlobStore* _store;
    NSString* _tempPath;
    NSFileHandle* _out;
    UInt64 _length;
    SHA_CTX _shaCtx;
    MD5_CTX _md5Ctx;
    CBLBlobKey _blobKey;
    CBLMD5Key _MD5Digest;
    CBLCryptorBlock _encryptor;
}
@synthesize length=_length, blobKey=_blobKey;

- (instancetype) initWithStore: (CBL_BlobStore*)store {
    self = [super init];
    if (self) {
        _store = store;
        SHA1_Init(&_shaCtx);
        MD5_Init(&_md5Ctx);
                
        // Open a temporary file in the store's temporary directory: 
        NSString* filename = [CBLCreateUUID() stringByAppendingPathExtension: @"blobtmp"];
        _tempPath = [[_store.tempDir stringByAppendingPathComponent: filename] copy];
        if (!_tempPath) {
            return nil;
        }
<<<<<<< HEAD
        // -fileHandleForWritingAtPath stupidly fails if the file doesn't exist, so we first have
        // to create it:
        int fd = open(_tempPath.fileSystemRepresentation, O_CREAT | O_TRUNC | O_WRONLY, 0600);
        if (fd < 0) {
            Warn(@"CBL_BlobStoreWriter can't create temp file at %@ (errno %d)", _tempPath, errno);
=======
        if (![[NSFileManager defaultManager] createFileAtPath: _tempPath
                                                     contents: nil
                                                   attributes: nil]) {
            Warn(@"CBL_BlobStoreWriter: Unable to create a temp file at %@", _tempPath);
>>>>>>> feb7ff5e
            return nil;
        }
        close(fd);
        _out = [NSFileHandle fileHandleForWritingAtPath: _tempPath];
        if (!_out) {
            BOOL exists = [[NSFileManager defaultManager] fileExistsAtPath: _tempPath];
            Warn(@"CBL_BlobStoreWriter: Unable to get a file handle for the temp file at "
                  "%@ (exists: %@)", _tempPath, (exists ? @"yes" : @"no"));
            return nil;
        }
        CBLSymmetricKey* encryptionKey = _store.encryptionKey;
        if (encryptionKey)
            _encryptor = [encryptionKey createEncryptor];
    }
    return self;
}

- (void) appendData: (NSData*)data {
    NSUInteger dataLen = data.length;
    _length += dataLen;
    SHA1_Update(&_shaCtx, data.bytes, dataLen);
    MD5_Update(&_md5Ctx, data.bytes, dataLen);

    if (_encryptor)
        data = _encryptor(data);
    [_out writeData: data];
}

- (void) closeFile {
    if (_encryptor) {
        [_out writeData: _encryptor(nil)];  // write remaining encrypted data & clean up
        _encryptor = nil;
    }
    [_out closeFile];
    _out = nil;    
}

- (void) finish {
    Assert(_out, @"Already finished");
    [self closeFile];
    SHA1_Final(_blobKey.bytes, &_shaCtx);
    MD5_Final(_MD5Digest.bytes, &_md5Ctx);
}

- (NSString*) MD5DigestString {
    return [@"md5-" stringByAppendingString: [CBLBase64 encode: &_MD5Digest
                                                       length: sizeof(_MD5Digest)]];
}

- (NSString*) SHA1DigestString {
    return [@"sha1-" stringByAppendingString: [CBLBase64 encode: &_blobKey
                                                        length: sizeof(_blobKey)]];
}

- (NSData*) blobData {
    Assert(!_out, @"Not finished yet");
    NSData* data = [NSData dataWithContentsOfFile: _tempPath
                                          options: NSDataReadingMappedIfSafe
                                            error: NULL];
    CBLSymmetricKey* encryptionKey = _store.encryptionKey;
    if (encryptionKey && data)
        data = [encryptionKey decryptData: data];
    return data;
}

- (NSInputStream*) blobInputStream {
    Assert(!_out, @"Not finished yet");
    NSInputStream* stream = [NSInputStream inputStreamWithFileAtPath: _tempPath];
    [stream open];
    CBLSymmetricKey* encryptionKey = _store.encryptionKey;
    if (encryptionKey && stream)
        stream = [encryptionKey decryptStream: stream];
    return stream;
}

- (NSString*) filePath {
    return _store.encryptionKey ? nil : _tempPath;
}

- (BOOL) install {
    if (!_tempPath)
        return YES;  // already installed
    Assert(!_out, @"Not finished");
    // Move temp file to correct location in blob store:
    NSString* dstPath = [_store rawPathForKey: _blobKey];
    if ([[NSFileManager defaultManager] moveItemAtPath: _tempPath
                                                toPath: dstPath error:NULL]) {
        _tempPath = nil;
    } else {
        // If the move fails, assume it means a file with the same name already exists; in that
        // case it must have the identical contents, so we're still OK.
        [self cancel];
    }
    return YES;
}

- (void) cancel {
    [self closeFile];
    if (_tempPath) {
        [[NSFileManager defaultManager] removeItemAtPath: _tempPath error: NULL];
        _tempPath = nil;
    }
}

- (void) dealloc {
    [self cancel];      // Close file, and delete it if it hasn't been installed yet
}


@end<|MERGE_RESOLUTION|>--- conflicted
+++ resolved
@@ -318,18 +318,11 @@
         if (!_tempPath) {
             return nil;
         }
-<<<<<<< HEAD
         // -fileHandleForWritingAtPath stupidly fails if the file doesn't exist, so we first have
         // to create it:
         int fd = open(_tempPath.fileSystemRepresentation, O_CREAT | O_TRUNC | O_WRONLY, 0600);
         if (fd < 0) {
             Warn(@"CBL_BlobStoreWriter can't create temp file at %@ (errno %d)", _tempPath, errno);
-=======
-        if (![[NSFileManager defaultManager] createFileAtPath: _tempPath
-                                                     contents: nil
-                                                   attributes: nil]) {
-            Warn(@"CBL_BlobStoreWriter: Unable to create a temp file at %@", _tempPath);
->>>>>>> feb7ff5e
             return nil;
         }
         close(fd);
