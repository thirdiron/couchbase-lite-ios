//
//  TDServer.m
//  TouchDB
//
//  Created by Jens Alfke on 11/30/11.
//  Copyright (c) 2011 Couchbase, Inc. All rights reserved.
//
//  Licensed under the Apache License, Version 2.0 (the "License"); you may not use this file
//  except in compliance with the License. You may obtain a copy of the License at
//    http://www.apache.org/licenses/LICENSE-2.0
//  Unless required by applicable law or agreed to in writing, software distributed under the
//  License is distributed on an "AS IS" BASIS, WITHOUT WARRANTIES OR CONDITIONS OF ANY KIND,
//  either express or implied. See the License for the specific language governing permissions
//  and limitations under the License.

#import "TDServer.h"
#import <TouchDB/TDDatabase.h>
#import "TDReplicatorManager.h"
#import "TDMisc.h"
#import "TDDatabaseManager.h"
#import "TDInternal.h"
#import "TDURLProtocol.h"
#import "MYBlockUtils.h"


@implementation TDServer


#if DEBUG
+ (TDServer*) createEmptyAtPath: (NSString*)path {
    [[NSFileManager defaultManager] removeItemAtPath: path error: NULL];
    NSError* error;
    TDServer* server = [[self alloc] initWithDirectory: path error: &error];
    Assert(server, @"Failed to create server at %@: %@", path, error);
    AssertEqual(server.directory, path);
    return server;
}

+ (TDServer*) createEmptyAtTemporaryPath: (NSString*)name {
    return [self createEmptyAtPath: [NSTemporaryDirectory() stringByAppendingPathComponent: name]];
}
#endif


- (id) initWithDirectory: (NSString*)dirPath
                 options: (const TDDatabaseManagerOptions*)options
                   error: (NSError**)outError
{
    if (outError) *outError = nil;
    self = [super init];
    if (self) {
        _manager = [[TDDatabaseManager alloc] initWithDirectory: dirPath
                                                        options: options
                                                          error: outError];
        if (!_manager) {
            return nil;
        }
        
        _serverThread = [[NSThread alloc] initWithTarget: self
                                                selector: @selector(runServerThread)
                                                  object: nil];
        LogTo(TDServer, @"Starting server thread %@ ...", _serverThread);
        [_serverThread start];
    }
    return self;
}

- (id) initWithDirectory: (NSString*)dirPath error: (NSError**)outError {
    return [self initWithDirectory: dirPath options: NULL error: outError];
}


- (void)dealloc
{
    LogTo(TDServer, @"DEALLOC");
    if (_serverThread) Warn(@"%@ dealloced with _serverThread still set: %@", self, _serverThread);
}


- (void) close {
    if (_serverThread) {
        [self queue: ^{
            LogTo(TDServer, @"Stopping server thread...");
            
            Class tdURLProtocol = NSClassFromString(@"TDURLProtocol");
            if (tdURLProtocol)
                [tdURLProtocol unregisterServer: self];
            _stopRunLoop = YES;
        }];
        _serverThread = nil;
    }
}


- (NSString*) directory {
    return _manager.directory;
}


- (void) runServerThread {
    @autoreleasepool {
        LogTo(TDServer, @"Server thread starting...");

        [[NSThread currentThread] setName:@"TouchDB"];
        
#ifndef GNUSTEP
        // Add a no-op source so the runloop won't stop on its own:
        CFRunLoopSourceContext context = {};  // all zeros
        CFRunLoopSourceRef source = CFRunLoopSourceCreate(NULL, 0, &context);
        CFRunLoopAddSource(CFRunLoopGetCurrent(), source, kCFRunLoopDefaultMode);
        CFRelease(source);
#endif
            
        // Initialize the replicator, if it's enabled:
        [_manager replicatorManager];
        
        // Now run:
        while (!_stopRunLoop && [[NSRunLoop currentRunLoop] runMode: NSDefaultRunLoopMode
                                                         beforeDate: [NSDate distantFuture]])
            ;
        
        LogTo(TDServer, @"Server thread exiting");

        // Clean up; this has to be done on the server thread, not in the -close method.
        [_manager close];
    }
}


- (void) queue: (void(^)())block {
    Assert(_serverThread, @"-queue: called after -close");
    MYOnThread(_serverThread, block);
}


- (void) tellDatabaseNamed: (NSString*)dbName to: (void (^)(TDDatabase*))block {
    [self queue: ^{ block([_manager databaseNamed: dbName]); }];
}


- (void) tellDatabaseManager: (void (^)(TDDatabaseManager*))block {
    [self queue: ^{ block(_manager); }];
}


- (id) waitForDatabaseNamed: (NSString*)dbName to: (id (^)(TDDatabase*))block {
    __block id result = nil;
    NSConditionLock* lock = [[NSConditionLock alloc] initWithCondition: 0];
    [self queue: ^{
        [lock lockWhenCondition: 0];
        @try {
            TDDatabase* db = [_manager databaseNamed: dbName];
            result = [block(db) retain];
        } @finally {
            [lock unlockWithCondition: 1];
        }
    }];
    [lock lockWhenCondition: 1];  // wait till block finishes
    [lock release];
    return [result autorelease];
}


<<<<<<< HEAD
@end
=======
NSURL* TDStartServer(NSString* serverDirectory, NSError** outError) {
    CAssert(![TDURLProtocol server], @"A TDServer is already running");
    TDServer* tdServer = [[TDServer alloc] initWithDirectory: serverDirectory
                                                        error: outError];
    if (!tdServer)
        return nil;
    return [TDURLProtocol registerServer: tdServer forHostname: nil];
}
>>>>>>> 340159d3




TestCase(TDServer) {
    RequireTestCase(TDDatabaseManager);
}<|MERGE_RESOLUTION|>--- conflicted
+++ resolved
@@ -150,29 +150,17 @@
         [lock lockWhenCondition: 0];
         @try {
             TDDatabase* db = [_manager databaseNamed: dbName];
-            result = [block(db) retain];
+            result = block(db);
         } @finally {
             [lock unlockWithCondition: 1];
         }
     }];
     [lock lockWhenCondition: 1];  // wait till block finishes
-    [lock release];
-    return [result autorelease];
+    return result;
 }
 
 
-<<<<<<< HEAD
 @end
-=======
-NSURL* TDStartServer(NSString* serverDirectory, NSError** outError) {
-    CAssert(![TDURLProtocol server], @"A TDServer is already running");
-    TDServer* tdServer = [[TDServer alloc] initWithDirectory: serverDirectory
-                                                        error: outError];
-    if (!tdServer)
-        return nil;
-    return [TDURLProtocol registerServer: tdServer forHostname: nil];
-}
->>>>>>> 340159d3
 
 
 
