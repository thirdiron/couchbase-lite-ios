--- conflicted
+++ resolved
@@ -38,11 +38,7 @@
 
 
 @interface TDReplicatorManager ()
-<<<<<<< HEAD
-- (BOOL) validateRevision: (TD_Revision*)newRev context: (id<TDValidationContext>)context;
-=======
 - (BOOL) validateRevision: (TD_Revision*)newRev context: (id<TD_ValidationContext>)context;
->>>>>>> 399d4779
 - (void) processAllDocs;
 @end
 
@@ -71,20 +67,12 @@
 
 - (void) start {
     [_replicatorDB defineValidation: @"TDReplicatorManager" asBlock:
-<<<<<<< HEAD
-         ^BOOL(TD_Revision *newRevision, id<TDValidationContext> context) {
-=======
          ^BOOL(TD_Revision *newRevision, id<TD_ValidationContext> context) {
->>>>>>> 399d4779
              return [self validateRevision: newRevision context: context];
          }];
     [self processAllDocs];
     [[NSNotificationCenter defaultCenter] addObserver: self selector: @selector(dbChanged:) 
-<<<<<<< HEAD
                                                  name: TD_DatabaseChangesNotification
-=======
-                                                 name: TD_DatabaseChangeNotification
->>>>>>> 399d4779
                                                object: _replicatorDB];
     [[NSNotificationCenter defaultCenter] addObserver: self selector: @selector(someDbDeleted:)
                                                  name: TD_DatabaseWillBeDeletedNotification
@@ -204,11 +192,7 @@
 
 
 // Validation function for the _replicator database:
-<<<<<<< HEAD
-- (BOOL) validateRevision: (TD_Revision*)newRev context: (id<TDValidationContext>)context {
-=======
 - (BOOL) validateRevision: (TD_Revision*)newRev context: (id<TD_ValidationContext>)context {
->>>>>>> 399d4779
     // Ignore the change if it's one I'm making myself, or if it's a deletion:
     if (_updateInProgress || newRev.deleted)
         return YES;
@@ -449,7 +433,6 @@
 - (void) dbChanged: (NSNotification*)n {
     if (_updateInProgress)
         return;
-<<<<<<< HEAD
     for (NSDictionary* change in n.userInfo[@"changes"]) {
         TD_Revision* rev = change[@"rev"];
         LogTo(SyncVerbose, @"ReplicatorManager: %@ %@", n.name, rev);
@@ -466,22 +449,6 @@
             else
                 Warn(@"Unable to load body of %@", rev);
         }
-=======
-    TD_Revision* rev = (n.userInfo)[@"rev"];
-    LogTo(SyncVerbose, @"ReplicatorManager: %@ %@", n.name, rev);
-    NSString* docID = rev.docID;
-    if ([docID hasPrefix: @"_"])
-        return;
-    if (rev.deleted) {
-        TDReplicator* repl = _replicatorsByDocID[docID];
-        if (repl)
-            [self processDeletion: rev ofReplicator: repl];
-    } else {
-        if ([_replicatorDB loadRevisionBody: rev options: 0])
-            [self processRevision: rev];
-        else
-            Warn(@"Unable to load body of %@", rev);
->>>>>>> 399d4779
     }
 }
 
