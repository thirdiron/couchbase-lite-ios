//
//  CBL_BlobStore.h
//  CouchbaseLite
//
//  Created by Jens Alfke on 12/10/11.
//  Copyright (c) 2011-2013 Couchbase, Inc. All rights reserved.
//

#import <Foundation/Foundation.h>

#ifdef GNUSTEP
#import <openssl/md5.h>
#import <openssl/sha.h>
#else
#define COMMON_DIGEST_FOR_OPENSSL
#import <CommonCrypto/CommonDigest.h>
#endif


/** Key identifying a data blob. This happens to be a SHA-1 digest. */
typedef struct CBLBlobKey {
    uint8_t bytes[SHA_DIGEST_LENGTH];
} CBLBlobKey;


/** A persistent content-addressable store for arbitrary-size data blobs.
    Each blob is stored as a file named by its SHA-1 digest. */
@interface CBL_BlobStore : NSObject

- (instancetype) initWithPath: (NSString*)dir error: (NSError**)outError;

<<<<<<< HEAD
- (BOOL) hasBlobForKey: (CBLBlobKey)key;
=======
#if TARGET_OS_IPHONE
/** Sets iOS file protection. Defaults to CompleteUntilFirstUserAuthentication. */
@property (nonatomic) NSDataWritingOptions fileProtection;
#endif

>>>>>>> e4e9814e
- (NSData*) blobForKey: (CBLBlobKey)key;
- (NSInputStream*) blobInputStreamForKey: (CBLBlobKey)key
                                  length: (UInt64*)outLength;

- (BOOL) storeBlob: (NSData*)blob
       creatingKey: (CBLBlobKey*)outKey;

@property (readonly) NSString* path;
@property (readonly) NSUInteger count;
@property (readonly) NSArray* allKeys;
@property (readonly) UInt64 totalDataSize;

- (NSInteger) deleteBlobsExceptMatching: (BOOL(^)(CBLBlobKey))predicate;

+ (CBLBlobKey) keyForBlob: (NSData*)blob;
+ (NSData*) keyDataForBlob: (NSData*)blob;

/** Returns the path of the file storing the attachment with the given key, or nil.
    DO NOT MODIFY THIS FILE! */
- (NSString*) pathForKey: (CBLBlobKey)key;

@end



typedef struct {
    uint8_t bytes[MD5_DIGEST_LENGTH];
} CBLMD5Key;


/** Lets you stream a large attachment to a CBL_BlobStore asynchronously, e.g. from a network download. */
@interface CBL_BlobStoreWriter : NSObject {
@private
    CBL_BlobStore* _store;
    NSString* _tempPath;
    NSFileHandle* _out;
    UInt64 _length;
    SHA_CTX _shaCtx;
    MD5_CTX _md5Ctx;
    CBLBlobKey _blobKey;
    CBLMD5Key _MD5Digest;
}

- (instancetype) initWithStore: (CBL_BlobStore*)store;

/** Appends data to the blob. Call this when new data is available. */
- (void) appendData: (NSData*)data;

/** Call this after all the data has been added. */
- (void) finish;

/** Call this to cancel before finishing the data. */
- (void) cancel;

/** Installs a finished blob into the store. */
- (BOOL) install;

/** The number of bytes in the blob. */
@property (readonly) UInt64 length;

/** After finishing, this is the key for looking up the blob through the CBL_BlobStore. */
@property (readonly) CBLBlobKey blobKey;

/** After finishing, this is the MD5 digest of the blob, in base64 with an "md5-" prefix.
    (This is useful for compatibility with CouchDB, which stores MD5 digests of attachments.) */
@property (readonly) NSString* MD5DigestString;
@property (readonly) NSString* SHA1DigestString;

/** The location of the temporary file containing the attachment contents.
    Will be nil after -install is called. */
@property (readonly) NSString* filePath;

@end<|MERGE_RESOLUTION|>--- conflicted
+++ resolved
@@ -29,15 +29,12 @@
 
 - (instancetype) initWithPath: (NSString*)dir error: (NSError**)outError;
 
-<<<<<<< HEAD
-- (BOOL) hasBlobForKey: (CBLBlobKey)key;
-=======
 #if TARGET_OS_IPHONE
 /** Sets iOS file protection. Defaults to CompleteUntilFirstUserAuthentication. */
 @property (nonatomic) NSDataWritingOptions fileProtection;
 #endif
 
->>>>>>> e4e9814e
+- (BOOL) hasBlobForKey: (CBLBlobKey)key;
 - (NSData*) blobForKey: (CBLBlobKey)key;
 - (NSInputStream*) blobInputStreamForKey: (CBLBlobKey)key
                                   length: (UInt64*)outLength;
