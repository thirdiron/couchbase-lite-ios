--- conflicted
+++ resolved
@@ -125,14 +125,8 @@
     return YES;
 }
 
-<<<<<<< HEAD
-- (BOOL) open: (NSError**)outError {
-    if (_open)
-        return YES;
-=======
-
-- (BOOL) openFMDB {
->>>>>>> e8aa48b3
+
+- (BOOL) openFMDB: (NSError**)outError {
     int flags = SQLITE_OPEN_FILEPROTECTION_COMPLETEUNLESSOPEN;
     if (_readOnly)
         flags |= SQLITE_OPEN_READONLY;
@@ -142,12 +136,8 @@
     if (![_fmdb openWithFlags: flags]) {
         if (outError) *outError = self.fmdbError;
         return NO;
-<<<<<<< HEAD
-    }
-    
-=======
-
->>>>>>> e8aa48b3
+    }
+
     // Register CouchDB-compatible JSON collation functions:
     sqlite3_create_collation(_fmdb.sqliteHandle, "JSON", SQLITE_UTF8,
                              kTDCollateJSON_Unicode, TDCollateJSON);
@@ -165,10 +155,10 @@
 }
 
 
-- (BOOL) open {
+- (BOOL) open: (NSError**)outError {
     if (_open)
         return YES;
-    if (![self openFMDB])
+    if (![self openFMDB: outError])
         return NO;
     
     // Check the user_version number we last stored in the database:
