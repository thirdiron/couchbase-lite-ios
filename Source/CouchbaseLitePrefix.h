//
//  CouchbaseLitePrefix.h
//  CouchbaseLite
//
//  Created by Jens Alfke on 12/7/11.
//  Copyright (c) 2011-2013 Couchbase, Inc. All rights reserved.
//

#ifdef __OBJC__

#ifdef GNUSTEP
#import "CBLGNUstep.h"
#endif

#import <Foundation/Foundation.h>

#ifdef __cplusplus
extern "C" {
#endif

#import "CBLJSON.h"

#import "CollectionUtils.h"
#import "Logging.h"
#import "Test.h"

<<<<<<< HEAD
#ifdef __cplusplus
}
#endif
=======
#endif // __OBJC__


// Configuration for the sqlite3-unicodesn library:
#define SQLITE_ENABLE_FTS4
#define SQLITE_ENABLE_FTS4_UNICODE61
>>>>>>> ba7dd4b3


// Rename the MYUtilities classes to avoid collisions:
#define MYDynamicObject             CBL_MYDynamicObject

#define MYClassFromType             CBL_MYClassFromType
#define MYGetPropertyInfo           CBL_MYGetPropertyInfo

// Rename the GCDAsyncSocket classes to avoid collisions:
#define GCDAsyncSocket              CBL_GCDAsyncSocket
#define GCDAsyncSocketPreBuffer     CBL_GCDAsyncSocketPreBuffer
#define GCDAsyncReadPacket          CBL_GCDAsyncReadPacket
#define GCDAsyncWritePacket         CBL_GCDAsyncWritePacket
#define GCDAsyncSpecialPacket       CBL_GCDAsyncSpecialPacket

#define GCDAsyncSocketErrorDomain   CBL_GCDAsyncSocketErrorDomain
#define GCDAsyncSocketException     CBL_GCDAsyncSocketException
#define GCDAsyncSocketQueueName     CBL_GCDAsyncSocketQueueName
#define GCDAsyncSocketThreadName    CBL_GCDAsyncSocketThreadName
#define GCDAsyncSocketSSLCipherSuites       CBL_GCDAsyncSocketSSLCipherSuites
#define GCDAsyncSocketSSLProtocolVersionMax CBL_GCDAsyncSocketSSLProtocolVersionMax
#define GCDAsyncSocketSSLProtocolVersionMin CBL_GCDAsyncSocketSSLProtocolVersionMin

// Rename the CocoaLumberjack classes to avoid collisions:
#define DDLog                       CBL_DDLog
#define DDLogMessage                CBL_DDLogMessage
#define DDAbstractLogger            CBL_DDAbstractLogger
#define DDLoggerNode                CBL_DDLoggerNode

// Rename the CocoaHTTPServer classes to avoid collisions:
#define HTTPAsyncFileResponse       CBL_HTTPAsyncFileResponse
#define HTTPAuthenticationRequest   CBL_HTTPAuthenticationRequest
#define HTTPConfig                  CBL_HTTPConfig
#define HTTPConnection              CBL_HTTPConnection
#define HTTPDataResponse            CBL_HTTPDataResponse
#define HTTPDynamicFileResponse     CBL_HTTPDynamicFileResponse
#define HTTPFileResponse            CBL_HTTPFileResponse
#define HTTPMessage                 CBL_HTTPMessage
#define HTTPRedirectResponse        CBL_HTTPRedirectResponse
#define HTTPServer                  CBL_HTTPServer

// Rename the oathconsumer classes to avoid collisions:
#define OAConsumer                  CBL_OAConsumer
#define OAMutableURLRequest         CBL_OAMutableURLRequest
#define OAPlaintextSignatureProvider  CBL_OAPlaintextSignatureProvider
#define OARequestParameter          CBL_OARequestParameter
#define OAToken                     CBL_OAToken

// Rename the WebScket classes to avoid collisions:
#define WebSocket                   CBL_WebSocket
#define WebSocketClient             CBL_WebSocketClient
#define WebSocketHTTPLogic          CBL_WebSocketHTTPLogic

<<<<<<< HEAD
#endif // __OBJC__
=======
#define WebSocketErrorDomain        CBL_WebSocketErrorDomain
>>>>>>> ba7dd4b3
<|MERGE_RESOLUTION|>--- conflicted
+++ resolved
@@ -24,18 +24,9 @@
 #import "Logging.h"
 #import "Test.h"
 
-<<<<<<< HEAD
 #ifdef __cplusplus
 }
 #endif
-=======
-#endif // __OBJC__
-
-
-// Configuration for the sqlite3-unicodesn library:
-#define SQLITE_ENABLE_FTS4
-#define SQLITE_ENABLE_FTS4_UNICODE61
->>>>>>> ba7dd4b3
 
 
 // Rename the MYUtilities classes to avoid collisions:
@@ -88,9 +79,6 @@
 #define WebSocket                   CBL_WebSocket
 #define WebSocketClient             CBL_WebSocketClient
 #define WebSocketHTTPLogic          CBL_WebSocketHTTPLogic
+#define WebSocketErrorDomain        CBL_WebSocketErrorDomain
 
-<<<<<<< HEAD
-#endif // __OBJC__
-=======
-#define WebSocketErrorDomain        CBL_WebSocketErrorDomain
->>>>>>> ba7dd4b3
+#endif // __OBJC__