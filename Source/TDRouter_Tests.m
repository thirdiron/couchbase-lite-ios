--- conflicted
+++ resolved
@@ -111,13 +111,8 @@
     TDDatabaseManager* server = createDBManager();
     Send(server, @"GET", @"/", kTDStatusOK, $dict({@"TouchDB", @"Welcome"},
                                           {@"couchdb", @"Welcome"},
-<<<<<<< HEAD
                                           {@"version", TDVersionString()}));
-    Send(server, @"GET", @"/_all_dbs", kTDStatusOK, $array());
-=======
-                                          {@"version", [TDRouter versionString]}));
     Send(server, @"GET", @"/_all_dbs", kTDStatusOK, @[]);
->>>>>>> 9dbdaf8e
     Send(server, @"GET", @"/non-existent", kTDStatusNotFound, nil);
     Send(server, @"GET", @"/BadName", kTDStatusBadID, nil);
     Send(server, @"PUT", @"/", kTDStatusBadRequest, nil);
