//
//  CBL_Router_Tests.m
//  CouchbaseLite
//
//  Created by Jens Alfke on 12/1/11.
//  Copyright (c) 2011-2013 Couchbase, Inc. All rights reserved.
//
//  Licensed under the Apache License, Version 2.0 (the "License"); you may not use this file
//  except in compliance with the License. You may obtain a copy of the License at
//    http://www.apache.org/licenses/LICENSE-2.0
//  Unless required by applicable law or agreed to in writing, software distributed under the
//  License is distributed on an "AS IS" BASIS, WITHOUT WARRANTIES OR CONDITIONS OF ANY KIND,
//  either express or implied. See the License for the specific language governing permissions
//  and limitations under the License.

#import "CBL_Router.h"
#import "CBLDatabase.h"
#import "CBL_Body.h"
#import "CBL_Server.h"
#import "CBLBase64.h"
#import "CBLInternal.h"
#import "CBLMisc.h"
#import "Test.h"
#import "CBLJSON.h"


@interface CBL_Router ()
- (instancetype) initWithDatabaseManager: (CBLManager*)dbManager request: (NSURLRequest*)request;
@end


#if DEBUG
#pragma mark - UTILITIES


static CBLManager* createDBManager(void) {
    return [CBLManager createEmptyAtTemporaryPath: @"CBL_RouterTest"];
}


static CBLResponse* SendRequest(CBLManager* server, NSString* method, NSString* path,
                               NSDictionary* headers, id bodyObj) {
    NSURL* url = [NSURL URLWithString: [@"cbl://" stringByAppendingString: path]];
    CAssert(url, @"Invalid URL: <%@>", path);
    NSMutableURLRequest* request = [NSMutableURLRequest requestWithURL: url];
    request.HTTPMethod = method;
    for (NSString* header in headers)
        [request setValue: headers[header] forHTTPHeaderField: header];
    if (bodyObj) {
        if ([bodyObj isKindOfClass: [NSData class]])
            request.HTTPBody = bodyObj;
        else {
            NSError* error = nil;
            request.HTTPBody = [CBLJSON dataWithJSONObject: bodyObj options:0 error:&error];
            CAssertNil(error);
        }
    }
    CBL_Router* router = [[CBL_Router alloc] initWithDatabaseManager: server request: request];
    CAssert(router!=nil);
    __block CBLResponse* response = nil;
    __block NSUInteger dataLength = 0;
    __block BOOL calledOnFinished = NO;
    router.onResponseReady = ^(CBLResponse* theResponse) {CAssert(!response); response = theResponse;};
    router.onDataAvailable = ^(NSData* data, BOOL finished) {dataLength += data.length;};
    router.onFinished = ^{CAssert(!calledOnFinished); calledOnFinished = YES;};
    [router start];
    CAssert(response);
    CAssertEq(dataLength, response.body.asJSON.length);
    CAssert(calledOnFinished);
    Log(@"%@ %@ --> %d", method, path, response.status);
    return response;
}

static id ParseJSONResponse(CBLResponse* response) {
    NSData* json = response.body.asJSON;
    NSString* jsonStr = nil;
    id result = nil;
    if (json) {
        jsonStr = [[NSString alloc] initWithData: json encoding: NSUTF8StringEncoding];
        CAssert(jsonStr);
        NSError* error;
        result = [CBLJSON JSONObjectWithData: json options: 0 error: &error];
        CAssert(result, @"Couldn't parse JSON response: %@", error);
    }
    return result;
}

static CBLResponse* sLastResponse;

static id SendBody(CBLManager* server, NSString* method, NSString* path, id bodyObj,
                   CBLStatus expectedStatus, id expectedResult) {
    sLastResponse = SendRequest(server, method, path, @{@"Accept": @"application/json"}, bodyObj);
    id result = ParseJSONResponse(sLastResponse);
    CAssert(result != nil);
    
    CAssertEq(sLastResponse.internalStatus, expectedStatus);

    if (expectedResult)
        CAssertEqual(result, expectedResult);
    return result;
}

static id Send(CBLManager* server, NSString* method, NSString* path,
               int expectedStatus, id expectedResult) {
    return SendBody(server, method, path, nil, expectedStatus, expectedResult);
}

static void CheckCacheable(CBLManager* server, NSString* path) {
    NSString* eTag = (sLastResponse.headers)[@"Etag"];
    CAssert(eTag.length > 0, @"Missing eTag in response for %@", path);
    sLastResponse = SendRequest(server, @"GET", path, $dict({@"If-None-Match", eTag}), nil);
    CAssertEq(sLastResponse.status, kCBLStatusNotModified);
}


#pragma mark - BASICS


TestCase(CBL_Router_Server) {
    RequireTestCase(CBLManager);
    CBLManager* server = createDBManager();
    Send(server, @"GET", @"/", kCBLStatusOK, $dict({@"CouchbaseLite", @"Welcome"},
                                                   {@"couchdb", @"Welcome"},
                                                   {@"version", CBLVersion()},
                                                   {@"vendor", @{@"name": @"Couchbase Lite (Objective-C)",
                                                                 @"version": CBLVersion()}}));
    Send(server, @"GET", @"/_all_dbs", kCBLStatusOK, @[]);
    Send(server, @"GET", @"/non-existent", kCBLStatusNotFound, nil);
    Send(server, @"GET", @"/BadName", kCBLStatusBadID, nil);
    Send(server, @"PUT", @"/", kCBLStatusNotFound, nil);
    NSDictionary* response = Send(server, @"POST", @"/", kCBLStatusNotFound, nil);
    
    CAssertEqual(response[@"status"], @(404));
    CAssertEqual(response[@"error"], @"not_found");
    
    NSDictionary* session = Send(server, @"GET", @"/_session", kCBLStatusOK, nil);
    CAssert(session[@"ok"]);

    // Send a Persona assertion to the server, should get back an email address.
    // This is an assertion generated by persona.org on 1/13/2013.
    NSString* sampleAssertion = @"eyJhbGciOiJSUzI1NiJ9.eyJwdWJsaWMta2V5Ijp7ImFsZ29yaXRobSI6IkRTIiwieSI6ImNhNWJiYTYzZmI4MDQ2OGE0MjFjZjgxYTIzN2VlMDcwYTJlOTM4NTY0ODhiYTYzNTM0ZTU4NzJjZjllMGUwMDk0ZWQ2NDBlOGNhYmEwMjNkYjc5ODU3YjkxMzBlZGNmZGZiNmJiNTUwMWNjNTk3MTI1Y2NiMWQ1ZWQzOTVjZTMyNThlYjEwN2FjZTM1ODRiOWIwN2I4MWU5MDQ4NzhhYzBhMjFlOWZkYmRjYzNhNzNjOTg3MDAwYjk4YWUwMmZmMDQ4ODFiZDNiOTBmNzllYzVlNDU1YzliZjM3NzFkYjEzMTcxYjNkMTA2ZjM1ZDQyZmZmZjQ2ZWZiZDcwNjgyNWQiLCJwIjoiZmY2MDA0ODNkYjZhYmZjNWI0NWVhYjc4NTk0YjM1MzNkNTUwZDlmMWJmMmE5OTJhN2E4ZGFhNmRjMzRmODA0NWFkNGU2ZTBjNDI5ZDMzNGVlZWFhZWZkN2UyM2Q0ODEwYmUwMGU0Y2MxNDkyY2JhMzI1YmE4MWZmMmQ1YTViMzA1YThkMTdlYjNiZjRhMDZhMzQ5ZDM5MmUwMGQzMjk3NDRhNTE3OTM4MDM0NGU4MmExOGM0NzkzMzQzOGY4OTFlMjJhZWVmODEyZDY5YzhmNzVlMzI2Y2I3MGVhMDAwYzNmNzc2ZGZkYmQ2MDQ2MzhjMmVmNzE3ZmMyNmQwMmUxNyIsInEiOiJlMjFlMDRmOTExZDFlZDc5OTEwMDhlY2FhYjNiZjc3NTk4NDMwOWMzIiwiZyI6ImM1MmE0YTBmZjNiN2U2MWZkZjE4NjdjZTg0MTM4MzY5YTYxNTRmNGFmYTkyOTY2ZTNjODI3ZTI1Y2ZhNmNmNTA4YjkwZTVkZTQxOWUxMzM3ZTA3YTJlOWUyYTNjZDVkZWE3MDRkMTc1ZjhlYmY2YWYzOTdkNjllMTEwYjk2YWZiMTdjN2EwMzI1OTMyOWU0ODI5YjBkMDNiYmM3ODk2YjE1YjRhZGU1M2UxMzA4NThjYzM0ZDk2MjY5YWE4OTA0MWY0MDkxMzZjNzI0MmEzODg5NWM5ZDViY2NhZDRmMzg5YWYxZDdhNGJkMTM5OGJkMDcyZGZmYTg5NjIzMzM5N2EifSwicHJpbmNpcGFsIjp7ImVtYWlsIjoiamVuc0Btb29zZXlhcmQuY29tIn0sImlhdCI6MTM1ODI5NjIzNzU3NywiZXhwIjoxMzU4MzgyNjM3NTc3LCJpc3MiOiJsb2dpbi5wZXJzb25hLm9yZyJ9.RnDK118nqL2wzpLCVRzw1MI4IThgeWpul9jPl6ypyyxRMMTurlJbjFfs-BXoPaOem878G8-4D2eGWS6wd307k7xlPysevYPogfFWxK_eDHwkTq3Ts91qEDqrdV_JtgULC8c1LvX65E0TwW_GL_TM94g3CvqoQnGVxxoaMVye4ggvR7eOZjimWMzUuu4Lo9Z-VBHBj7XM0UMBie57CpGwH4_Wkv0V_LHZRRHKdnl9ISp_aGwfBObTcHG9v0P3BW9vRrCjihIn0SqOJQ9obl52rMf84GD4Lcy9NIktzfyka70xR9Sh7ALotW7rWywsTzMTu3t8AzMz2MJgGjvQmx49QA~eyJhbGciOiJEUzEyOCJ9.eyJleHAiOjEzNTgyOTY0Mzg0OTUsImF1ZCI6Imh0dHA6Ly9sb2NhbGhvc3Q6NDk4NC8ifQ.4FV2TrUQffDya0MOxOQlzJQbDNvCPF2sfTIJN7KOLvvlSFPknuIo5g";

    NSDictionary* asserted = SendBody(server, @"POST", @"/_persona_assertion", $dict({@"assertion", sampleAssertion}), kCBLStatusOK, nil);
    CAssert(asserted[@"ok"]);
    CAssertEqual(asserted[@"email"], @"jens@mooseyard.com");

    [server close];
}


TestCase(CBL_Router_Databases) {
    RequireTestCase(CBL_Router_Server);
    CBLManager* server = createDBManager();
    Send(server, @"PUT", @"/database", kCBLStatusCreated, nil);
    
    NSDictionary* dbInfo = Send(server, @"GET", @"/database", kCBLStatusOK, nil);
    CAssertEq([dbInfo[@"doc_count"] intValue], 0);
    CAssertEq([dbInfo[@"update_seq"] intValue], 0);
    CAssert([dbInfo[@"disk_size"] intValue] > 8000);
    
    Send(server, @"PUT", @"/database", kCBLStatusDuplicate, nil);
    Send(server, @"PUT", @"/database2", kCBLStatusCreated, nil);
    Send(server, @"GET", @"/_all_dbs", kCBLStatusOK, @[@"database", @"database2"]);
    dbInfo = Send(server, @"GET", @"/database2", kCBLStatusOK, nil);
    CAssertEqual(dbInfo[@"db_name"], @"database2");
    Send(server, @"DELETE", @"/database2", kCBLStatusOK, nil);
    Send(server, @"GET", @"/_all_dbs", kCBLStatusOK, @[@"database"]);

    Send(server, @"PUT", @"/database%2Fwith%2Fslashes", kCBLStatusCreated, nil);
    dbInfo = Send(server, @"GET", @"/database%2Fwith%2Fslashes", kCBLStatusOK, nil);
    CAssertEqual(dbInfo[@"db_name"], @"database/with/slashes");
    [server close];
}


// Subroutine used by CBL_Router_Docs, etc.
static NSArray* populateDocs(CBLManager* server) {
    // PUT:
    Send(server, @"PUT", @"/db", kCBLStatusCreated, nil);
    NSDictionary* result = SendBody(server, @"PUT", @"/db/doc1", $dict({@"message", @"hello"}), 
                                    kCBLStatusCreated, nil);
    NSString* revID = result[@"rev"];
    CAssert([revID hasPrefix: @"1-"]);

    // PUT to update:
    result = SendBody(server, @"PUT", @"/db/doc1",
                      $dict({@"message", @"goodbye"}, {@"_rev", revID}), 
                      kCBLStatusCreated, nil);
    Log(@"PUT returned %@", result);
    revID = result[@"rev"];
    CAssert([revID hasPrefix: @"2-"]);
    
    Send(server, @"GET", @"/db/doc1", kCBLStatusOK,
         $dict({@"_id", @"doc1"}, {@"_rev", revID}, {@"message", @"goodbye"}));
    CheckCacheable(server, @"/db/doc1");
    
    // Add more docs:
    result = SendBody(server, @"PUT", @"/db/doc3", $dict({@"message", @"hello"}), 
                                    kCBLStatusCreated, nil);
    NSString* revID3 = result[@"rev"];
    result = SendBody(server, @"PUT", @"/db/doc2", $dict({@"message", @"hello"}), 
                                    kCBLStatusCreated, nil);
    NSString* revID2 = result[@"rev"];

    // _all_docs:
    result = Send(server, @"GET", @"/db/_all_docs", kCBLStatusOK, nil);
    CAssertEqual(result[@"total_rows"], @3);
    CAssertEqual(result[@"offset"], @0);
    NSArray* rows = result[@"rows"];
    CAssertEqual(rows, $array($dict({@"id",  @"doc1"}, {@"key", @"doc1"},
                                    {@"value", $dict({@"rev", revID})}),
                              $dict({@"id",  @"doc2"}, {@"key", @"doc2"},
                                    {@"value", $dict({@"rev", revID2})}),
                              $dict({@"id",  @"doc3"}, {@"key", @"doc3"},
                                    {@"value", $dict({@"rev", revID3})})
                              ));
    CheckCacheable(server, @"/db/_all_docs");

    // DELETE:
    result = Send(server, @"DELETE", $sprintf(@"/db/doc1?rev=%@", revID), kCBLStatusOK, nil);
    revID = result[@"rev"];
    CAssert([revID hasPrefix: @"3-"]);

    Send(server, @"GET", @"/db/doc1", kCBLStatusDeleted, nil);
    return @[revID, revID2, revID3];
}


TestCase(CBL_Router_Docs) {
    RequireTestCase(CBL_Router_Databases);
    CBLManager* server = createDBManager();
    populateDocs(server);
    [server close];
}


TestCase(CBL_Router_LocalDocs) {
    RequireTestCase(CBL_Database_LocalDocs);
    RequireTestCase(CBL_Router_Docs);
    // PUT a local doc:
    CBLManager* server = createDBManager();
    Send(server, @"PUT", @"/db", kCBLStatusCreated, nil);
    NSDictionary* result = SendBody(server, @"PUT", @"/db/_local/doc1", $dict({@"message", @"hello"}), 
                                    kCBLStatusCreated, nil);
    NSString* revID = result[@"rev"];
    CAssert([revID hasPrefix: @"1-"]);
    
    // GET it:
    Send(server, @"GET", @"/db/_local/doc1", kCBLStatusOK,
         $dict({@"_id", @"_local/doc1"},
               {@"_rev", revID},
               {@"message", @"hello"}));
    CheckCacheable(server, @"/db/_local/doc1");

    // Local doc should not appear in _changes feed:
    Send(server, @"GET", @"/db/_changes", kCBLStatusOK,
         $dict({@"last_seq", @0},
               {@"results", @[]}));
    [server close];
}


TestCase(CBL_Router_AllDocs) {
    // PUT:
    CBLManager* server = createDBManager();
    Send(server, @"PUT", @"/db", kCBLStatusCreated, nil);
    
    NSDictionary* result;
    result = SendBody(server, @"PUT", @"/db/doc1", $dict({@"message", @"hello"}), kCBLStatusCreated, nil);
    NSString* revID = result[@"rev"];
    result = SendBody(server, @"PUT", @"/db/doc3", $dict({@"message", @"bonjour"}), kCBLStatusCreated, nil);
    NSString* revID3 = result[@"rev"];
    result = SendBody(server, @"PUT", @"/db/doc2", $dict({@"message", @"guten tag"}), kCBLStatusCreated, nil);
    NSString* revID2 = result[@"rev"];
    
    // _all_docs:
    result = Send(server, @"GET", @"/db/_all_docs", kCBLStatusOK, nil);
    CAssertEqual(result[@"total_rows"], @3);
    CAssertEqual(result[@"offset"], @0);
    NSArray* rows = result[@"rows"];
    CAssertEqual(rows, $array($dict({@"id",  @"doc1"}, {@"key", @"doc1"},
                                    {@"value", $dict({@"rev", revID})}),
                              $dict({@"id",  @"doc2"}, {@"key", @"doc2"},
                                    {@"value", $dict({@"rev", revID2})}),
                              $dict({@"id",  @"doc3"}, {@"key", @"doc3"},
                                    {@"value", $dict({@"rev", revID3})})
                              ));
    
    // ?include_docs:
    result = Send(server, @"GET", @"/db/_all_docs?include_docs=true", kCBLStatusOK, nil);
    CAssertEqual(result[@"total_rows"], @3);
    CAssertEqual(result[@"offset"], @0);
    rows = result[@"rows"];
    CAssertEqual(rows, $array($dict({@"id",  @"doc1"}, {@"key", @"doc1"},
                                    {@"value", $dict({@"rev", revID})},
                                    {@"doc", $dict({@"message", @"hello"},
                                                   {@"_id", @"doc1"}, {@"_rev", revID} )}),
                              $dict({@"id",  @"doc2"}, {@"key", @"doc2"},
                                    {@"value", $dict({@"rev", revID2})},
                                    {@"doc", $dict({@"message", @"guten tag"},
                                                   {@"_id", @"doc2"}, {@"_rev", revID2} )}),
                              $dict({@"id",  @"doc3"}, {@"key", @"doc3"},
                                    {@"value", $dict({@"rev", revID3})},
                                    {@"doc", $dict({@"message", @"bonjour"},
                                                   {@"_id", @"doc3"}, {@"_rev", revID3} )})
                              ));
    [server close];
}


TestCase(CBL_Router_Views) {
    // PUT:
    CBLManager* server = createDBManager();
    Send(server, @"PUT", @"/db", kCBLStatusCreated, nil);
    
    SendBody(server, @"PUT", @"/db/doc1", $dict({@"message", @"hello"}), kCBLStatusCreated, nil);
    SendBody(server, @"PUT", @"/db/doc3", $dict({@"message", @"bonjour"}), kCBLStatusCreated, nil);
    SendBody(server, @"PUT", @"/db/doc2", $dict({@"message", @"guten tag"}), kCBLStatusCreated, nil);
    
    CBLDatabase* db = [server existingDatabaseNamed: @"db" error: NULL];
    CBLView* view = [db viewNamed: @"design/view"];
    [view setMapBlock:  MAPBLOCK({
        if (doc[@"message"])
            emit(doc[@"message"], nil);
    }) reduceBlock: NULL version: @"1"];

    // Query the view and check the result:
    Send(server, @"GET", @"/db/_design/design/_view/view", kCBLStatusOK,
         $dict({@"offset", @0},
               {@"rows", $array($dict({@"id", @"doc3"}, {@"key", @"bonjour"}),
                                $dict({@"id", @"doc2"}, {@"key", @"guten tag"}),
                                $dict({@"id", @"doc1"}, {@"key", @"hello"}) )},
               {@"total_rows", @3}));
    
    // Check the ETag:
    CBLResponse* response = SendRequest(server, @"GET", @"/db/_design/design/_view/view", nil, nil);
    NSString* etag = (response.headers)[@"Etag"];
    CAssertEqual(etag, $sprintf(@"\"%lld\"", view.lastSequenceIndexed));
    
    // Try a conditional GET:
    response = SendRequest(server, @"GET", @"/db/_design/design/_view/view",
                           $dict({@"If-None-Match", etag}), nil);
    CAssertEq(response.status, kCBLStatusNotModified);

    // Update the database:
    SendBody(server, @"PUT", @"/db/doc4", $dict({@"message", @"aloha"}), kCBLStatusCreated, nil);
    
    // Try a conditional GET:
    response = SendRequest(server, @"GET", @"/db/_design/design/_view/view",
                           $dict({@"If-None-Match", etag}), nil);
    CAssertEq(response.status, kCBLStatusOK);
    CAssertEqual(ParseJSONResponse(response)[@"total_rows"], @4);

    // Query the view with "?key="
    Send(server, @"GET", @"/db/_design/design/_view/view?key=%22bonjour%22", kCBLStatusOK,
         $dict({@"offset", @0},
               {@"rows", $array($dict({@"id", @"doc3"}, {@"key", @"bonjour"}) )},
               {@"total_rows", @4}));

    // Query the view with "?keys="
    Send(server, @"GET", @"/db/_design/design/_view/view?keys=%5B%22bonjour%22,%22hello%22%5D",
         kCBLStatusOK,
         $dict({@"offset", @0},
               {@"rows", $array($dict({@"id", @"doc3"}, {@"key", @"bonjour"}),
                                $dict({@"id", @"doc1"}, {@"key", @"hello"}) )},
               {@"total_rows", @4}));
    
    [server close];
}


#pragma mark - CHANGES:


TestCase(CBL_Router_Changes) {
    RequireTestCase(CBL_Router_Docs);
    CBLManager* server = createDBManager();
    NSArray* revIDs = populateDocs(server);

    // _changes:
    Send(server, @"GET", @"/db/_changes", kCBLStatusOK,
         $dict({@"last_seq", @5},
               {@"results", $array($dict({@"id", @"doc3"},
                                         {@"changes", $array($dict({@"rev", revIDs[2]}))},
                                         {@"seq", @3}),
                                   $dict({@"id", @"doc2"},
                                         {@"changes", $array($dict({@"rev", revIDs[1]}))},
                                         {@"seq", @4}),
                                   $dict({@"id", @"doc1"},
                                         {@"changes", $array($dict({@"rev", revIDs[0]}))},
                                         {@"seq", @5},
                                         {@"deleted", $true}))}));
    CheckCacheable(server, @"/db/_changes");

    // _changes with ?since:
    Send(server, @"GET", @"/db/_changes?since=4", kCBLStatusOK,
         $dict({@"last_seq", @5},
               {@"results", $array($dict({@"id", @"doc1"},
                                         {@"changes", $array($dict({@"rev", revIDs[0]}))},
                                         {@"seq", @5},
                                         {@"deleted", $true}))}));
    Send(server, @"GET", @"/db/_changes?since=5", kCBLStatusOK,
         $dict({@"last_seq", @5},
               {@"results", @[]}));
    [server close];
}


TestCase(CBL_Router_LongPollChanges) {
    RequireTestCase(CBL_Router_Changes);
    CBLManager* server = createDBManager();
    populateDocs(server);

    __block CBLResponse* response = nil;
    NSMutableData* body = [NSMutableData data];
    __block BOOL finished = NO;

    NSURL* url = [NSURL URLWithString: @"cbl:///db/_changes?feed=longpoll&since=5"];
    NSURLRequest* request = [NSURLRequest requestWithURL: url];
    CBL_Router* router = [[CBL_Router alloc] initWithDatabaseManager: server request: request];
    router.onResponseReady = ^(CBLResponse* routerResponse) {
        CAssert(!response);
        response = routerResponse;
    };
    router.onDataAvailable = ^(NSData* content, BOOL finished) {
        [body appendData: content];
    };
    router.onFinished = ^{
        CAssert(!finished);
        finished = YES;
    };

    // Start:
    [router start];
    CAssert(!finished);

    // Now make a change to the database:
    NSDictionary* result = SendBody(server, @"PUT", @"/db/doc4",
                                    $dict({@"message", @"hej"}), kCBLStatusCreated, nil);
    NSString* revID6 = result[@"rev"];

    // Should now have received a response from the router with one revision:
    CAssert(finished);
    NSDictionary* changes = [CBLJSON JSONObjectWithData: body options: 0 error: NULL];
    CAssert(changes, @"Couldn't parse response body:\n%@", body.my_UTF8ToString);
    CAssertEqual(changes, $dict({@"last_seq", @6},
                                {@"results", $array($dict({@"id", @"doc4"},
                                                          {@"changes", $array($dict({@"rev", revID6}))},
                                                          {@"seq", @6}))}));
    [router stop];
    [server close];
}


TestCase(CBL_Router_ContinuousChanges) {
    RequireTestCase(CBL_Router_Changes);
    CBLManager* server = createDBManager();
    Send(server, @"PUT", @"/db", kCBLStatusCreated, nil);

    SendBody(server, @"PUT", @"/db/doc1", $dict({@"message", @"hello"}), kCBLStatusCreated, nil);

    __block CBLResponse* response = nil;
    NSMutableData* body = [NSMutableData data];
    __block BOOL finished = NO;
    
    NSURL* url = [NSURL URLWithString: @"cbl:///db/_changes?feed=continuous"];
    NSURLRequest* request = [NSURLRequest requestWithURL: url];
    CBL_Router* router = [[CBL_Router alloc] initWithDatabaseManager: server request: request];
    router.onResponseReady = ^(CBLResponse* routerResponse) {
        CAssert(!response);
        response = routerResponse;
    };
    router.onDataAvailable = ^(NSData* content, BOOL finished) {
        [body appendData: content];
    };
    router.onFinished = ^{
        CAssert(!finished);
        finished = YES;
    };
    
    // Start:
    [router start];
    
    // Should initially have a response and one line of output:
    CAssert(response != nil);
    CAssertEq(response.status, kCBLStatusOK);
    CAssert(body.length > 0);
    CAssert(!finished);
    [body setLength: 0];
    
    // Now make a change to the database:
    SendBody(server, @"PUT", @"/db/doc2", $dict({@"message", @"hej"}), kCBLStatusCreated, nil);

    // Should now have received additional output from the router:
    CAssert(body.length > 0);
    CAssert(!finished);
    
    [router stop];
    [server close];
}


#pragma mark - ATTACHMENTS:


static NSDictionary* createDocWithAttachments(CBLManager* server,
                                              NSData* attach1, NSData* attach2) {
    Send(server, @"PUT", @"/db", kCBLStatusCreated, nil);
    NSString* base64 = [CBLBase64 encode: attach1];
    NSString* base642 = [CBLBase64 encode: attach2];
    NSDictionary* attachmentDict = $dict({@"attach", $dict({@"content_type", @"text/plain"},
                                                           {@"data", base64})},
                                         {@"path/to/attachment",
                                                     $dict({@"content_type", @"text/plain"},
                                                           {@"data", base642})});
    NSDictionary* props = $dict({@"message", @"hello"},
                                {@"_attachments", attachmentDict});

    return SendBody(server, @"PUT", @"/db/doc1", props, kCBLStatusCreated, nil);
}


TestCase(CBL_Router_GetAttachment) {
    CBLManager* server = createDBManager();

    NSData* attach1 = [@"This is the body of attach1" dataUsingEncoding: NSUTF8StringEncoding];
    NSData* attach2 = [@"This is the body of path/to/attachment" dataUsingEncoding: NSUTF8StringEncoding];
    NSDictionary* result = createDocWithAttachments(server, attach1, attach2);
    NSString* revID = result[@"rev"];

    // Now get the attachment via its URL:
    CBLResponse* response = SendRequest(server, @"GET", @"/db/doc1/attach", nil, nil);
    CAssertEq(response.status, kCBLStatusOK);
    CAssertEqual(response.body.asJSON, attach1);
    CAssertEqual((response.headers)[@"Content-Type"], @"text/plain");
    NSString* eTag = (response.headers)[@"Etag"];
    CAssert(eTag.length > 0);
    
    // Ditto the 2nd attachment, whose name contains "/"s:
    response = SendRequest(server, @"GET", @"/db/doc1/path/to/attachment", nil, nil);
    CAssertEq(response.status, kCBLStatusOK);
    CAssertEqual(response.body.asJSON, attach2);
    CAssertEqual((response.headers)[@"Content-Type"], @"text/plain");
    eTag = (response.headers)[@"Etag"];
    CAssert(eTag.length > 0);
    
    // A nonexistent attachment should result in a kCBLStatusNotFound:
    response = SendRequest(server, @"GET", @"/db/doc1/bogus", nil, nil);
    CAssertEq(response.status, kCBLStatusNotFound);
    
    response = SendRequest(server, @"GET", @"/db/missingdoc/bogus", nil, nil);
    CAssertEq(response.status, kCBLStatusNotFound);
    
    // Get the document with attachment data:
    response = SendRequest(server, @"GET", @"/db/doc1?attachments=true", nil, nil);
    CAssert([response.headers[@"Content-Type"] hasPrefix: @"multipart/related;"]);

    response = SendRequest(server, @"GET", @"/db/doc1?attachments=true",
                           @{@"Accept": @"application/json"}, nil);
    CAssertEq(response.status, kCBLStatusOK);
    CAssertEqual((response.body)[@"_attachments"],
                 $dict({@"attach", $dict({@"data", [CBLBase64 encode: attach1]}, 
                                        {@"content_type", @"text/plain"},
                                        {@"length", @(attach1.length)},
                                        {@"digest", @"sha1-gOHUOBmIMoDCrMuGyaLWzf1hQTE="},
                                         {@"revpos", @1})},
                       {@"path/to/attachment", $dict({@"data", [CBLBase64 encode: attach2]}, 
                                         {@"content_type", @"text/plain"},
                                         {@"length", @(attach2.length)},
                                         {@"digest", @"sha1-IrXQo0jpePvuKPv5nswnenqsIMc="},
                                         {@"revpos", @1})}));

    // Update the document but not the attachments:
    NSDictionary *attachmentDict, *props;
    attachmentDict = $dict({@"attach", $dict({@"content_type", @"text/plain"},
                                             {@"stub", $true})},
                           {@"path/to/attachment",
                               $dict({@"content_type", @"text/plain"},
                                     {@"stub", $true})});
    props = $dict({@"_rev", revID},
                  {@"message", @"aloha"},
                  {@"_attachments", attachmentDict});
    result = SendBody(server, @"PUT", @"/db/doc1", props, kCBLStatusCreated, nil);
    revID = result[@"rev"];
    
    // Get the doc with attachments modified since rev #1:
    NSString* path = $sprintf(@"/db/doc1?attachments=true&atts_since=[%%22%@%%22]", revID);
    Send(server, @"GET", path, kCBLStatusOK, 
         $dict({@"_id", @"doc1"}, {@"_rev", revID}, {@"message", @"aloha"},
               {@"_attachments", $dict({@"attach", $dict({@"stub", $true}, 
                                                         {@"content_type", @"text/plain"},
                                                         {@"length", @(attach1.length)},
                                                         {@"digest", @"sha1-gOHUOBmIMoDCrMuGyaLWzf1hQTE="},
                                                         {@"revpos", @1})},
                                       {@"path/to/attachment", $dict({@"stub", $true}, 
                                                                     {@"content_type", @"text/plain"},
                                                                     {@"length", @(attach2.length)},
                                                                     {@"digest", @"sha1-IrXQo0jpePvuKPv5nswnenqsIMc="},
                                                                     {@"revpos", @1})})}));
    [server close];
}

TestCase(CBL_Router_GetJSONAttachment) {
    CBLManager* server = createDBManager();
    
    // Create a document with two json-like attachements. One with be put as 'text/plain' and
    // the other one will be put as 'application/json'.
    Send(server, @"PUT", @"/db", kCBLStatusCreated, nil);
    
    NSData* attach1 = [@"{\"name\": \"foo\"}" dataUsingEncoding: NSUTF8StringEncoding];
    NSData* attach2 = [@"{\"name\": \"bar\"}" dataUsingEncoding: NSUTF8StringEncoding];
    
    NSString* base641 = [CBLBase64 encode: attach1];
    NSString* base642 = [CBLBase64 encode: attach2];
    
    NSDictionary* attachmentDict = $dict({@"attach1", $dict({@"content_type", @"text/plain"},
                                                            {@"data", base641})},
                                         {@"attach2", $dict({@"content_type", @"application/json"},
                                                            {@"data", base642})});
    NSDictionary* props = $dict({@"message", @"hello"}, {@"_attachments", attachmentDict});
    
    SendBody(server, @"PUT", @"/db/doc1", props, kCBLStatusCreated, nil);
    
    // Get the first attachment
    CBLResponse* response = SendRequest(server, @"GET", @"/db/doc1/attach1", nil, nil);
    CAssertEq(response.status, kCBLStatusOK);
    CAssertEqual(response.body.asJSON, attach1);
    CAssertEqual((response.headers)[@"Content-Type"], @"text/plain");
    NSString* eTag = (response.headers)[@"Etag"];
    CAssert(eTag.length > 0);
    
    // Get the second attachment
    response = SendRequest(server, @"GET", @"/db/doc1/attach2", nil, nil);
    CAssertEq(response.status, kCBLStatusOK);
    CAssertEqual(response.body.asJSON, attach2);
    CAssertEqual((response.headers)[@"Content-Type"], @"application/json");
    eTag = (response.headers)[@"Etag"];
    CAssert(eTag.length > 0);
}

TestCase(CBL_Router_GetRange) {
    CBLManager* server = createDBManager();

    NSData* attach1 = [@"This is the body of attach1" dataUsingEncoding: NSUTF8StringEncoding];
    NSData* attach2 = [@"This is the body of path/to/attachment" dataUsingEncoding: NSUTF8StringEncoding];
    createDocWithAttachments(server, attach1, attach2);

    CBLResponse* response = SendRequest(server, @"GET", @"/db/doc1/attach",
                                       $dict({@"Range", @"bytes=5-15"}),
                                       nil);
    CAssertEq(response.status, 206);
    CAssertEqual((response.headers)[@"Content-Range"], @"bytes 5-15/27");
    CAssertEqual(response.body.asJSON, [@"is the body" dataUsingEncoding: NSUTF8StringEncoding]);

    response = SendRequest(server, @"GET", @"/db/doc1/attach",
                                       $dict({@"Range", @"bytes=12-"}),
                                       nil);
    CAssertEq(response.status, 206);
    CAssertEqual((response.headers)[@"Content-Range"], @"bytes 12-26/27");
    CAssertEqual(response.body.asJSON, [@"body of attach1" dataUsingEncoding: NSUTF8StringEncoding]);

    response = SendRequest(server, @"GET", @"/db/doc1/attach",
                                       $dict({@"Range", @"bytes=-7"}),
                                       nil);
    CAssertEq(response.status, 206);
    CAssertEqual((response.headers)[@"Content-Range"], @"bytes 20-26/27");
    CAssertEqual(response.body.asJSON, [@"attach1" dataUsingEncoding: NSUTF8StringEncoding]);

    NSString* eTag = (response.headers)[@"Etag"];
    Assert(eTag.length > 0);
    response = SendRequest(server, @"GET", @"/db/doc1/attach",
                           $dict({@"Range", @"bytes=-7"},
                                 {@"If-None-Match", eTag}),
                           nil);
    CAssertEq(response.status, 304);

    [server close];
}


TestCase(CBL_Router_PutMultipart) {
    RequireTestCase(CBL_Router_Docs);
    RequireTestCase(CBLMultipartDownloader);
    CBLManager* server = createDBManager();
    Send(server, @"PUT", @"/db", kCBLStatusCreated, nil);
    
    NSDictionary* attachmentDict = $dict({@"attach", $dict({@"content_type", @"text/plain"},
                                                           {@"length", @(36)},
                                                           {@"content_type", @"text/plain"},
                                                           {@"follows", $true})});
    NSDictionary* props = $dict({@"message", @"hello"},
                                {@"_attachments", attachmentDict});
    NSString* attachmentString = @"This is the value of the attachment.";

    NSString* body = $sprintf(@"\r\n--BOUNDARY\r\n\r\n"
                              "%@"
                              "\r\n--BOUNDARY\r\n"
                              "Content-Disposition: attachment; filename=attach\r\n"
                              "Content-Type: text/plain\r\n\r\n"
                              "%@"
                              "\r\n--BOUNDARY--",
                              [CBLJSON stringWithJSONObject: props options: 0 error: NULL],
                              attachmentString);
    
    CBLResponse* response = SendRequest(server, @"PUT", @"/db/doc",
                           $dict({@"Content-Type", @"multipart/related; boundary=\"BOUNDARY\""}),
                                       [body dataUsingEncoding: NSUTF8StringEncoding]);
    CAssertEq(response.status, kCBLStatusCreated);
    [server close];
}


#pragma mark - REVS:


TestCase(CBL_Router_OpenRevs) {
    RequireTestCase(CBL_Router_Databases);
    // PUT:
    CBLManager* server = createDBManager();
    Send(server, @"PUT", @"/db", kCBLStatusCreated, nil);
    NSDictionary* result = SendBody(server, @"PUT", @"/db/doc1", $dict({@"message", @"hello"}), 
                                    kCBLStatusCreated, nil);
    NSString* revID1 = result[@"rev"];
    
    // PUT to update:
    result = SendBody(server, @"PUT", @"/db/doc1",
                      $dict({@"message", @"goodbye"}, {@"_rev", revID1}), 
                      kCBLStatusCreated, nil);
    NSString* revID2 = result[@"rev"];
    
    Send(server, @"GET", @"/db/doc1?open_revs=all", kCBLStatusOK,
         $array( $dict({@"ok", $dict({@"_id", @"doc1"},
                                     {@"_rev", revID2},
                                     {@"message", @"goodbye"})}) ));
    Send(server, @"GET", $sprintf(@"/db/doc1?open_revs=[%%22%@%%22,%%22%@%%22]", revID1, revID2), kCBLStatusOK,
         $array($dict({@"ok", $dict({@"_id", @"doc1"},
                                    {@"_rev", revID1},
                                    {@"message", @"hello"})}),
                $dict({@"ok", $dict({@"_id", @"doc1"},
                                    {@"_rev", revID2},
                                    {@"message", @"goodbye"})})
                ));
    NSString* uri = $sprintf(@"/db/doc1?open_revs=[%%22%@%%22,%%22%@%%22]", revID1, @"666-deadbeef");
    Send(server, @"GET", uri, kCBLStatusOK,
         $array($dict({@"ok", $dict({@"_id", @"doc1"},
                                    {@"_rev", revID1},
                                    {@"message", @"hello"})}),
                $dict({@"missing", @"666-deadbeef"})
                ));

    // We've been forcing JSON, but verify that open_revs defaults to multipart:
    CBLResponse* response = SendRequest(server, @"GET", uri, nil, nil);
    CAssert([response.headers[@"Content-Type"] hasPrefix: @"multipart/mixed;"]);

    [server close];
}


TestCase(CBL_Router_RevsDiff) {
    RequireTestCase(CBL_Router_Databases);
    CBLManager* server = createDBManager();
    Send(server, @"PUT", @"/db", kCBLStatusCreated, nil);
    NSDictionary* doc1r1 = SendBody(server, @"PUT", @"/db/11111", $dict(), kCBLStatusCreated,nil);
    NSString* doc1r1ID = doc1r1[@"rev"];
    NSDictionary* doc2r1 = SendBody(server, @"PUT", @"/db/22222", $dict(), kCBLStatusCreated,nil);
    NSString* doc2r1ID = doc2r1[@"rev"];
    NSDictionary* doc3r1 = SendBody(server, @"PUT", @"/db/33333", $dict(), kCBLStatusCreated,nil);
    NSString* doc3r1ID = doc3r1[@"rev"];
    
    NSDictionary* doc1r2 = SendBody(server, @"PUT", @"/db/11111", $dict({@"_rev", doc1r1ID}), kCBLStatusCreated,nil);
    NSString* doc1r2ID = doc1r2[@"rev"];
    SendBody(server, @"PUT", @"/db/22222", $dict({@"_rev", doc2r1ID}), kCBLStatusCreated,nil);

    NSDictionary* doc1r3 = SendBody(server, @"PUT", @"/db/11111", $dict({@"_rev", doc1r2ID}), kCBLStatusCreated,nil);
    NSString* doc1r3ID = doc1r3[@"rev"];
    
    SendBody(server, @"POST", @"/db/_revs_diff",
             $dict({@"11111", @[doc1r2ID, @"3-f000"]},
                   {@"22222", @[doc2r1ID]},
                   {@"33333", @[@"10-badbad"]},
                   {@"99999", @[@"6-666666"]}),
             kCBLStatusOK,
             $dict({@"11111", $dict({@"missing", @[@"3-f000"]},
                                    {@"possible_ancestors", @[doc1r2ID, doc1r1ID]})},
                   {@"33333", $dict({@"missing", @[@"10-badbad"]},
                                    {@"possible_ancestors", @[doc3r1ID]})},
                   {@"99999", $dict({@"missing", @[@"6-666666"]})}
                   ));
    
    // Compact the database -- this will null out the JSON of doc1r1 & doc1r2,
    // and they won't be returned as possible ancestors anymore.
    Send(server, @"POST", @"/db/_compact", kCBLStatusAccepted, nil);
    
    SendBody(server, @"POST", @"/db/_revs_diff",
             $dict({@"11111", @[doc1r2ID, @"4-f000"]},
                   {@"22222", @[doc2r1ID]},
                   {@"33333", @[@"10-badbad"]},
                   {@"99999", @[@"6-666666"]}),
             kCBLStatusOK,
             $dict({@"11111", $dict({@"missing", @[@"4-f000"]},
                                    {@"possible_ancestors", @[doc1r3ID]})},
                   {@"33333", $dict({@"missing", @[@"10-badbad"]},
                                    {@"possible_ancestors", @[doc3r1ID]})},
                   {@"99999", $dict({@"missing", @[@"6-666666"]})}
                   ));

    // Check the revision history using _revs_info:
    Send(server, @"GET", @"/db/11111?revs_info=true", 200,
          @{ @"_id" : @"11111", @"_rev": doc1r3ID,
             @"_revs_info": @[ @{ @"rev" : doc1r3ID, @"status": @"available" },
                               @{ @"rev" : doc1r2ID, @"status": @"missing" },
                               @{ @"rev" : doc1r1ID, @"status": @"missing" }
         ]});

    // Check the revision history using _revs:
    Send(server, @"GET", @"/db/11111?revs=true", 200,
         @{ @"_id" : @"11111", @"_rev": doc1r3ID,
            @"_revisions": @{
                @"start": @3,
                @"ids": @[ [doc1r3ID substringFromIndex: 2], [doc1r2ID substringFromIndex: 2],
                           [doc1r1ID substringFromIndex: 2] ]
         } } );

    [server close];
}


TestCase(CBL_Router_AccessCheck) {
    RequireTestCase(CBL_Router_Databases);
    CBLManager* server = createDBManager();
    Send(server, @"PUT", @"/db", kCBLStatusCreated, nil);
    
    NSURL* url = [NSURL URLWithString: @"cbl:///db/"];
    NSMutableURLRequest* request = [NSMutableURLRequest requestWithURL: url];
    request.HTTPMethod = @"GET";
    CBL_Router* router = [[CBL_Router alloc] initWithDatabaseManager: server request: request];
    CAssert(router!=nil);
    __block BOOL calledOnAccessCheck = NO;
    router.onAccessCheck = ^CBLStatus(CBLDatabase* accessDB, NSString* docID, SEL action) {
        CAssert([accessDB.name isEqualToString: @"db"]);
        calledOnAccessCheck = YES;
        return 200;
    };
    [router start];
    CAssert(calledOnAccessCheck);
    CAssert(router.response.status == 200);
    
    router = [[CBL_Router alloc] initWithDatabaseManager: server request: request];
    CAssert(router!=nil);
    calledOnAccessCheck = NO;
    router.onAccessCheck = ^CBLStatus(CBLDatabase* accessDB, NSString* docID, SEL action) {
        CAssert([accessDB.name isEqualToString: @"db"]);
        calledOnAccessCheck = YES;
        return 401;
    };
    [router start];
    
    CAssert(calledOnAccessCheck);
    CAssert(router.response.status == 401);
    [server close];
}


TestCase(CBL_Router) {
    RequireTestCase(CBL_Router_Server);
    RequireTestCase(CBL_Router_Databases);
    RequireTestCase(CBL_Router_Docs);
    RequireTestCase(CBL_Router_LocalDocs);
    RequireTestCase(CBL_Router_AllDocs);
    RequireTestCase(CBL_Router_Views);
    RequireTestCase(CBL_Router_LongPollChanges);
    RequireTestCase(CBL_Router_ContinuousChanges);
    RequireTestCase(CBL_Router_GetAttachment);
<<<<<<< HEAD
    RequireTestCase(CBL_Router_GetRange);
    RequireTestCase(CBL_Router_PutMultipart);
    RequireTestCase(CBL_Router_OpenRevs);
=======
    RequireTestCase(CBL_Router_GetJSONAttachment);
>>>>>>> 503be52e
    RequireTestCase(CBL_Router_RevsDiff);
    RequireTestCase(CBL_Router_AccessCheck);
}

#endif<|MERGE_RESOLUTION|>--- conflicted
+++ resolved
@@ -871,13 +871,10 @@
     RequireTestCase(CBL_Router_LongPollChanges);
     RequireTestCase(CBL_Router_ContinuousChanges);
     RequireTestCase(CBL_Router_GetAttachment);
-<<<<<<< HEAD
     RequireTestCase(CBL_Router_GetRange);
     RequireTestCase(CBL_Router_PutMultipart);
     RequireTestCase(CBL_Router_OpenRevs);
-=======
     RequireTestCase(CBL_Router_GetJSONAttachment);
->>>>>>> 503be52e
     RequireTestCase(CBL_Router_RevsDiff);
     RequireTestCase(CBL_Router_AccessCheck);
 }
