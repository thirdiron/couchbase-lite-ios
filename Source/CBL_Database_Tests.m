//
//  CBL_Database_Tests.m
//  CouchbaseLite
//
//  Created by Jens Alfke on 12/7/11.
//  Copyright 2011-2013 Couchbase, Inc. All rights reserved.
//
//  Licensed under the Apache License, Version 2.0 (the "License"); you may not use this file
//  except in compliance with the License. You may obtain a copy of the License at
//    http://www.apache.org/licenses/LICENSE-2.0
//  Unless required by applicable law or agreed to in writing, software distributed under the
//  License is distributed on an "AS IS" BASIS, WITHOUT WARRANTIES OR CONDITIONS OF ANY KIND,
//  either express or implied. See the License for the specific language governing permissions
//  and limitations under the License.


#import "CBLDatabase.h"
#import "CBLDatabase+Attachments.h"
#import "CBLDatabase+Insertion.h"
#import "CBLDatabase+LocalDocs.h"
#import "CBLDatabase+Replication.h"
#import "CBL_Attachment.h"
#import "CBL_Body.h"
#import "CBLRevision.h"
#import "CBLDatabaseChange.h"
#import "CBL_BlobStore.h"
#import "CBLBase64.h"
#import "CBLInternal.h"
#import "Test.h"
#import "GTMNSData+zlib.h"


#if DEBUG


static CBLDatabase* createDB(void) {
    NSString* path = [NSTemporaryDirectory() stringByAppendingPathComponent: @"cbl_test.cblite2"];
    CBLDatabase *db = [CBLDatabase createEmptyDBAtPath: path];
    CAssert([db open: nil]);
    return db;
}


static NSDictionary* userProperties(NSDictionary* dict) {
    NSMutableDictionary* user = $mdict();
    for (NSString* key in dict) {
        if (![key hasPrefix: @"_"])
            user[key] = dict[key];
    }
    return user;
}


static CBL_Revision* putDoc(CBLDatabase* db, NSDictionary* props) {
    CBL_Revision* rev = [[CBL_Revision alloc] initWithProperties: props];
    CBLStatus status;
    CBL_Revision* result = [db putRevision: [rev mutableCopy]
                           prevRevisionID: props[@"_rev"]
                            allowConflict: NO
                                   status: &status];
    CAssert(status < 300, @"Status %d from putRevision:", status);
    CAssert(result.revID != nil);
    return result;
}


TestCase(CBL_Database_CRUD) {
    // Start with a fresh database in /tmp:
    CBLDatabase* db = createDB();
    
    NSString* privateUUID = db.privateUUID, *publicUUID = db.publicUUID;
    NSLog(@"DB private UUID = '%@', public = '%@'", privateUUID, publicUUID);
    CAssert(privateUUID.length >= 20, @"Invalid privateUUID: %@", privateUUID);
    CAssert(publicUUID.length >= 20, @"Invalid publicUUID: %@", publicUUID);
    
    // Make sure the database-changed notifications have the right data in them (see issue #93)
    id observer = [[NSNotificationCenter defaultCenter]
                   addObserverForName: CBL_DatabaseChangesNotification
                   object: db
                   queue: nil
                   usingBlock: ^(NSNotification* n) {
                       NSArray* changes = n.userInfo[@"changes"];
                       for (CBLDatabaseChange* change in changes) {
                           CBL_Revision* rev = change.addedRevision;
                           CAssert(rev);
                           CAssert(rev.docID);
                           CAssert(rev.revID);
                           CAssertEqual(rev[@"_id"], rev.docID);
                           CAssertEqual(rev[@"_rev"], rev.revID);
                       }
                   }];

    // Get a nonexistent document:
    CBLStatus status;
    AssertNil([db getDocumentWithID: @"nonexistent" revisionID: nil options: 0 status: &status]);
    AssertEq(status, kCBLStatusNotFound);
    
    // Create a document:
    NSMutableDictionary* props = $mdict({@"foo", @1}, {@"bar", $false});
    CBL_Body* doc = [[CBL_Body alloc] initWithProperties: props];
    CBL_Revision* rev1 = [[CBL_Revision alloc] initWithBody: doc];
    CAssert(rev1);
    rev1 = [db putRevision: [rev1 mutableCopy] prevRevisionID: nil allowConflict: NO status: &status];
    CAssertEq(status, kCBLStatusCreated);
    Log(@"Created: %@", rev1);
    CAssert(rev1.docID.length >= 10);
    CAssert([rev1.revID hasPrefix: @"1-"]);
    
    // Read it back:
    CBL_Revision* readRev = [db getDocumentWithID: rev1.docID revisionID: nil];
    CAssert(readRev != nil);
    CAssertEqual(userProperties(readRev.properties), userProperties(doc.properties));
    
    // Now update it:
    props = [readRev.properties mutableCopy];
    props[@"status"] = @"updated!";
    doc = [CBL_Body bodyWithProperties: props];
    CBL_Revision* rev2 = [[CBL_Revision alloc] initWithBody: doc];
    CBL_Revision* rev2Input = rev2;
    rev2 = [db putRevision: [rev2 mutableCopy] prevRevisionID: rev1.revID allowConflict: NO status: &status];
    CAssertEq(status, kCBLStatusCreated);
    Log(@"Updated: %@", rev2);
    CAssertEqual(rev2.docID, rev1.docID);
    CAssert([rev2.revID hasPrefix: @"2-"]);
    
    // Read it back:
    readRev = [db getDocumentWithID: rev2.docID revisionID: nil];
    CAssert(readRev != nil);
    CAssertEqual(userProperties(readRev.properties), userProperties(doc.properties));
    
    // Try to update the first rev, which should fail:
    CAssertNil([db putRevision: [rev2Input mutableCopy] prevRevisionID: rev1.revID allowConflict: NO status: &status]);
    CAssertEq(status, kCBLStatusConflict);
    
    // Check the changes feed, with and without filters:
    CBL_RevisionList* changes = [db changesSinceSequence: 0 options: NULL filter: NULL params: nil status: &status];
    Log(@"Changes = %@", changes);
    CAssertEq(changes.count, 1u);

    CBLFilterBlock filter = ^BOOL(CBLSavedRevision *revision, NSDictionary* params) {
        NSString* status = params[@"status"];
        return [revision[@"status"] isEqual: status];
    };
    
    changes = [db changesSinceSequence: 0 options: NULL
                                filter: filter params: $dict({@"status", @"updated!"}) status: &status];
    CAssertEq(changes.count, 1u);
    
    changes = [db changesSinceSequence: 0 options: NULL
                                filter: filter params: $dict({@"status", @"not updated!"}) status: &status];
    CAssertEq(changes.count, 0u);
        
    // Delete it:
    CBL_Revision* revD = [[CBL_Revision alloc] initWithDocID: rev2.docID revID: nil deleted: YES];
    CAssertEqual([db putRevision: [revD mutableCopy] prevRevisionID: nil allowConflict: NO status: &status], nil);
    CAssertEq(status, kCBLStatusConflict);
    revD = [db putRevision: [revD mutableCopy] prevRevisionID: rev2.revID allowConflict: NO status: &status];
    CAssertEq(status, kCBLStatusOK);
    CAssertEqual(revD.docID, rev2.docID);
    CAssert([revD.revID hasPrefix: @"3-"]);

    // Read the deletion revision:
    readRev = [db getDocumentWithID: revD.docID revisionID: revD.revID];
    CAssert(readRev);
    CAssert(readRev.deleted);
    CAssertEqual(readRev.revID, revD.revID);

    // Delete nonexistent doc:
    CBL_Revision* revFake = [[CBL_Revision alloc] initWithDocID: @"fake" revID: nil deleted: YES];
    [db putRevision: [revFake mutableCopy] prevRevisionID: nil allowConflict: NO status: &status];
    CAssertEq(status, kCBLStatusNotFound);
    
    // Read it back (should fail):
    readRev = [db getDocumentWithID: revD.docID revisionID: nil];
    CAssertNil(readRev);
    
    // Check the changes feed again after the deletion:
    changes = [db changesSinceSequence: 0 options: NULL filter: NULL params: nil status: &status];
    Log(@"Changes = %@", changes);
    CAssertEq(changes.count, 1u);
    
    NSArray* history = [db getRevisionHistory: revD];
    Log(@"History = %@", history);
    CAssertEqual(history, (@[revD, rev2, rev1]));

    // Check the revision-history object (_revisions property):
    NSString* revDSuffix = [revD.revID substringFromIndex: 2];
    NSString* rev2Suffix = [rev2.revID substringFromIndex: 2];
    NSString* rev1Suffix = [rev1.revID substringFromIndex: 2];
    CAssertEqual(([db getRevisionHistoryDict: revD startingFromAnyOf: @[@"??", rev2.revID]]),
                 (@{@"ids": @[revDSuffix, rev2Suffix],
                    @"start": @3}));
    CAssertEqual(([db getRevisionHistoryDict: revD startingFromAnyOf: nil]),
                 (@{@"ids": @[revDSuffix, rev2Suffix, rev1Suffix],
                    @"start": @3}));

    // Read rev 1 again:
    readRev = [db getDocumentWithID: rev1.docID revisionID: rev1.revID];
    CAssert(readRev != nil);
    CAssertEqual(userProperties(readRev.properties), userProperties(rev1.properties));

    // Compact the database:
    NSError* error;
    CAssert([db compact: &error]);

    // Make sure old rev is missing:
    CAssertNil([db getDocumentWithID: rev1.docID revisionID: rev1.revID]);

    CAssert([db close]);
    
    [[NSNotificationCenter defaultCenter] removeObserver: observer];
}


TestCase(CBL_Database_EmptyDoc) {
    // Test case for issue #44, which is caused by a bug in NSJSONSerialization.
    CBLDatabase* db = createDB();
    CBL_Revision* rev = putDoc(db, $dict());
    CBLQueryOptions *options = [CBLQueryOptions new];
    options->includeDocs = YES;
    NSArray* keys = @[rev.docID];
    options.keys = keys;
    CBLStatus status;
    CBLQueryIteratorBlock iterator = [db getAllDocs: options status: &status];
    Assert(iterator);
    while (iterator()) {
    }
    CAssert([db close]);
}


TestCase(CBL_Database_DeleteWithProperties) {
    // Test case for issue #50.
    // Test that it's possible to delete a document by PUTting a revision with _deleted=true,
    // and that the saved deleted revision will preserve any extra properties.
    CBLDatabase* db = createDB();
    CBL_Revision* rev1 = putDoc(db, $dict({@"property", @"value"}));
    CBL_Revision* rev2 = putDoc(db, $dict({@"_id", rev1.docID},
                                        {@"_rev", rev1.revID},
                                        {@"_deleted", $true},
                                        {@"property", @"newvalue"}));
    CAssertNil([db getDocumentWithID: rev2.docID revisionID: nil]);
    CBL_Revision* readRev = [db getDocumentWithID: rev2.docID revisionID: rev2.revID];
    CAssert(readRev.deleted, @"PUTting a _deleted property didn't delete the doc");
    CAssertEqual(readRev.properties, $dict({@"_id", rev2.docID},
                                           {@"_rev", rev2.revID},
                                           {@"_deleted", $true},
                                           {@"property", @"newvalue"}));
    readRev = [db getDocumentWithID: rev2.docID revisionID: nil];
    CAssertNil(readRev);
    
    // Make sure it's possible to create the doc from scratch again:
    CBL_Revision* rev3 = putDoc(db, $dict({@"_id", rev1.docID}, {@"property", @"newvalue"}));
    CAssert([rev3.revID hasPrefix: @"3-"]);     // new rev is child of tombstone rev
    readRev = [db getDocumentWithID: rev2.docID revisionID: nil];
    CAssertEqual(readRev.revID, rev3.revID);
    CAssert([db close]);
}


TestCase(CBL_Database_DeleteAndRecreate) {
    // Test case for issue #205: Create a doc, delete it, create it again with the same content.
    CBLDatabase* db = createDB();
    CBL_Revision* rev1 = putDoc(db, $dict({@"_id", @"dock"}, {@"property", @"value"}));
    Log(@"Created: %@ -- %@", rev1, rev1.properties);
    CBL_Revision* rev2 = putDoc(db, $dict({@"_id", @"dock"}, {@"_rev", rev1.revID},
                     {@"_deleted", $true}));
    Log(@"Deleted: %@ -- %@", rev2, rev2.properties);
    CBL_Revision* rev3 = putDoc(db, $dict({@"_id", @"dock"}, {@"property", @"value"}));
    Log(@"Recreated: %@ -- %@", rev3, rev3.properties);
    CAssert([db close]);
}


static CBL_Revision* revBySettingProperties(CBL_Revision* rev, NSDictionary* properties) {
    CBL_MutableRevision* nuRev = rev.mutableCopy;
    nuRev.properties = properties;
    return nuRev;
}


TestCase(CBL_Database_Validation) {
    CBLDatabase* db = createDB();
    __block BOOL validationCalled = NO;
    __block NSString* expectedParentRevID = nil;
    [db setValidationNamed: @"hoopy" 
                 asBlock: ^void(CBLRevision *newRevision, id<CBLValidationContext> context)
    {
        CAssert(newRevision);
        CAssert(context);
        CAssert(newRevision.properties || newRevision.isDeletion);
        CAssertNil(newRevision.revisionID);
        validationCalled = YES;
        BOOL hoopy = newRevision.isDeletion || newRevision[@"towel"] != nil;
        Log(@"--- Validating %@ --> %d", newRevision.properties, hoopy);
        if (!hoopy)
            [context rejectWithMessage: @"Where's your towel?"];
        AssertEqual(newRevision.parentRevisionID, expectedParentRevID);
    }];
    
    // POST a valid new document:
    NSMutableDictionary* props = $mdict({@"name", @"Zaphod Beeblebrox"}, {@"towel", @"velvet"});
    CBL_Revision* rev = [[CBL_Revision alloc] initWithProperties: props];
    CBLStatus status;
    validationCalled = NO;
    expectedParentRevID = nil;
    rev = [db putRevision: [rev mutableCopy] prevRevisionID: nil allowConflict: NO status: &status];
    CAssert(validationCalled);
    CAssertEq(status, kCBLStatusCreated);
    
    // PUT a valid update:
    props[@"head_count"] = @3;
    rev = revBySettingProperties(rev, props);
    validationCalled = NO;
    expectedParentRevID = rev.revID;
    rev = [db putRevision: [rev mutableCopy] prevRevisionID: rev.revID allowConflict: NO status: &status];
    CAssert(validationCalled);
    CAssertEq(status, kCBLStatusCreated);
    
    // PUT an invalid update:
    [props removeObjectForKey: @"towel"];
    rev = revBySettingProperties(rev, props);
    validationCalled = NO;
    expectedParentRevID = rev.revID;
#pragma unused(rev)
    rev = [db putRevision: [rev mutableCopy] prevRevisionID: rev.revID allowConflict: NO status: &status];
    CAssert(validationCalled);
    CAssertEq(status, kCBLStatusForbidden);
    
    // POST an invalid new document:
    props = $mdict({@"name", @"Vogon"}, {@"poetry", $true});
    rev = [[CBL_Revision alloc] initWithProperties: props];
    validationCalled = NO;
    expectedParentRevID = nil;
    rev = [db putRevision: [rev mutableCopy] prevRevisionID: nil allowConflict: NO status: &status];
    CAssert(validationCalled);
    CAssertEq(status, kCBLStatusForbidden);

    // PUT a valid new document with an ID:
    props = $mdict({@"_id", @"ford"}, {@"name", @"Ford Prefect"}, {@"towel", @"terrycloth"});
    rev = [[CBL_Revision alloc] initWithProperties: props];
    validationCalled = NO;
    rev = [db putRevision: [rev mutableCopy] prevRevisionID: nil allowConflict: NO status: &status];
    CAssert(validationCalled);
    expectedParentRevID = nil;
    CAssertEq(status, kCBLStatusCreated);
    CAssertEqual(rev.docID, @"ford");
    
    // DELETE a document:
    rev = [[CBL_Revision alloc] initWithDocID: rev.docID revID: rev.revID deleted: YES];
    CAssert(rev.deleted);
    validationCalled = NO;
    expectedParentRevID = rev.revID;
    rev = [db putRevision: [rev mutableCopy] prevRevisionID: rev.revID allowConflict: NO status: &status];
    CAssertEq(status, kCBLStatusOK);
    CAssert(validationCalled);

    // PUT an invalid new document:
    props = $mdict({@"_id", @"petunias"}, {@"name", @"Pot of Petunias"});
    rev = [[CBL_Revision alloc] initWithProperties: props];
    validationCalled = NO;
    expectedParentRevID = nil;
    rev = [db putRevision: [rev mutableCopy] prevRevisionID: nil allowConflict: NO status: &status];
    CAssert(validationCalled);
    CAssertEq(status, kCBLStatusForbidden);
    
    CAssert([db close]);
}


static void verifyHistory(CBLDatabase* db, CBL_Revision* rev, NSArray* history, unsigned nExistingRevs) {
    CBL_Revision* gotRev = [db getDocumentWithID: rev.docID revisionID: nil];
    CAssertEqual(gotRev, rev);
    CAssertEqual(gotRev.properties, rev.properties);
    
    NSArray* revHistory = [db getRevisionHistory: gotRev];
    CAssertEq(revHistory.count, history.count);
    for (NSUInteger i=0; i<history.count; i++) {
        CBL_Revision* hrev = revHistory[i];
        CAssertEqual(hrev.docID, rev.docID);
        CAssertEqual(hrev.revID, history[i]);
        CAssert(!hrev.deleted);

        BOOL expectedMissing = i > 0 && (history.count - i) > nExistingRevs;
        CAssert(hrev.missing == expectedMissing, @"hrev[%d].missing = %d, should be %d", i, hrev.missing, expectedMissing);
    }
}


static CBLDatabaseChange* announcement(CBL_Revision* rev, CBL_Revision* winner) {
    return [[CBLDatabaseChange alloc] initWithAddedRevision: rev winningRevision: winner
                                                 inConflict: NO source: nil];
}


TestCase(CBL_Database_RevTree) {
    RequireTestCase(CBL_Database_CRUD);
    // Start with a fresh database in /tmp:
    CBLDatabase* db = createDB();

    // Track the latest database-change notification that's posted:
    __block CBLDatabaseChange* change = nil;
    id observer = [[NSNotificationCenter defaultCenter]
                   addObserverForName: CBL_DatabaseChangesNotification
                   object: db
                   queue: nil
                   usingBlock: ^(NSNotification *n) {
                       NSArray* changes = n.userInfo[@"changes"];
                       CAssert(changes.count == 1, @"Multiple changes posted!");
                       CAssert(!change, @"Multiple notifications posted!");
                       change = changes[0];
                   }];

    CBL_MutableRevision* rev = [[CBL_MutableRevision alloc] initWithDocID: @"MyDocID" revID: @"4-4444" deleted: NO];
    rev.properties = $dict({@"_id", rev.docID}, {@"_rev", rev.revID}, {@"message", @"hi"});
    NSArray* history = @[rev.revID, @"3-3333", @"2-2222", @"1-1111"];
    change = nil;
    CBLStatus status = [db forceInsert: rev revisionHistory: history source: nil];
    CAssertEq(status, kCBLStatusCreated);
    CAssertEq(db.documentCount, 1u);
    verifyHistory(db, rev, history, 0);
    CAssertEqual(change, announcement(rev, rev));
    CAssert(!change.inConflict);


    CBL_MutableRevision* conflict = [[CBL_MutableRevision alloc] initWithDocID: @"MyDocID" revID: @"5-5555" deleted: NO];
    conflict.properties = $dict({@"_id", conflict.docID}, {@"_rev", conflict.revID},
                                {@"message", @"yo"});
    NSArray* conflictHistory = @[conflict.revID, @"4-4545", @"3-3030", @"2-2222", @"1-1111"];
    change = nil;
    status = [db forceInsert: conflict revisionHistory: conflictHistory source: nil];
    CAssertEq(status, kCBLStatusCreated);
    CAssertEq(db.documentCount, 1u);
    verifyHistory(db, conflict, conflictHistory, 0);
    CAssertEqual(change, announcement(conflict, conflict));
    CAssert(change.inConflict);

    // Add an unrelated document:
    CBL_MutableRevision* other = [[CBL_MutableRevision alloc] initWithDocID: @"AnotherDocID" revID: @"1-1010" deleted: NO];
    other.properties = $dict({@"language", @"jp"});
    change = nil;
    status = [db forceInsert: other revisionHistory: @[other.revID] source: nil];
    CAssertEq(status, kCBLStatusCreated);
    CAssertEqual(change, announcement(other, other));
    CAssert(!change.inConflict);

    // Fetch one of those phantom revisions with no body:
    CBL_Revision* rev2 = [db getDocumentWithID: rev.docID revisionID: @"2-2222"];
    CAssertNil(rev2);
    
    // Make sure the revision with the higher revID wins the conflict:
    CBL_Revision* current = [db getDocumentWithID: rev.docID revisionID: nil];
    CAssertEqual(current, conflict);

    // Check that the list of conflicts is accurate:
    CBL_RevisionList* conflictingRevs = [db getAllRevisionsOfDocumentID: rev.docID onlyCurrent: YES];
    CAssertEqual(conflictingRevs.allRevisions, (@[conflict, rev]));

    // Get the _changes feed and verify only the winner is in it:
    CBLChangesOptions options = kDefaultCBLChangesOptions;
    CBL_RevisionList* changes = [db changesSinceSequence: 0 options: &options filter: NULL params: nil status: &status];
    CAssertEqual(changes.allRevisions, (@[conflict, other]));
    options.includeConflicts = YES;
    changes = [db changesSinceSequence: 0 options: &options filter: NULL params: nil status: &status];
    CAssertEqual(changes.allRevisions, (@[conflict, rev, other]));

    // Verify that compaction leaves the document history:
    Assert([db compact: NULL]);
    verifyHistory(db, conflict, conflictHistory, 0);

    // Delete the current winning rev, leaving the other one:
    CBL_Revision* del1 = [[CBL_Revision alloc] initWithDocID: conflict.docID revID: nil deleted: YES];
    change = nil;
    del1 = [db putRevision: [del1 mutableCopy] prevRevisionID: conflict.revID
             allowConflict: NO status: &status];
    CAssertEq(status, 200);
    current = [db getDocumentWithID: rev.docID revisionID: nil];
    CAssertEqual(current, rev);
    CAssertEqual(change, announcement(del1, rev));
    
    verifyHistory(db, rev, history, 0);

    // Delete the remaining rev:
    CBL_Revision* del2 = [[CBL_Revision alloc] initWithDocID: rev.docID revID: nil deleted: YES];
    change = nil;
    del2 = [db putRevision: [del2 mutableCopy] prevRevisionID: rev.revID
             allowConflict: NO status: &status];
    CAssertEq(status, 200);
    current = [db getDocumentWithID: rev.docID revisionID: nil];
    CAssertEqual(current, nil);

    CBL_Revision* maxDel = CBLCompareRevIDs(del1.revID, del2.revID) > 0 ? del1 : nil;
    CAssertEqual(change, announcement(del2, maxDel));
    CAssert(!change.inConflict);

    [[NSNotificationCenter defaultCenter] removeObserver: observer];
    CAssert([db close]);
}


TestCase(CBL_Database_RevTreeConflict) {
    RequireTestCase(CBL_Database_RevTree);
    // Start with a fresh database in /tmp:
    CBLDatabase* db = createDB();

    // Track the latest database-change notification that's posted:
    __block CBLDatabaseChange* change = nil;
    id observer = [[NSNotificationCenter defaultCenter]
     addObserverForName: CBL_DatabaseChangesNotification
     object: db
     queue: nil
     usingBlock: ^(NSNotification *n) {
         NSArray* changes = n.userInfo[@"changes"];
         CAssert(changes.count == 1, @"Multiple changes posted!");
         CAssert(!change, @"Multiple notifications posted!");
         change = changes[0];
     }];

    CBL_MutableRevision* rev = [[CBL_MutableRevision alloc] initWithDocID: @"MyDocID" revID: @"1-1111" deleted: NO];
    rev.properties = $dict({@"_id", rev.docID}, {@"_rev", rev.revID}, {@"message", @"hi"});
    NSArray* history = @[rev.revID];
    change = nil;
    CBLStatus status = [db forceInsert: rev revisionHistory: history source: nil];
    CAssertEq(status, 201);
    CAssertEq(db.documentCount, 1u);
    CAssert(!change.inConflict);
    verifyHistory(db, rev, history, 0);
    CAssertEqual(change, announcement(rev, rev));

    rev = [[CBL_MutableRevision alloc] initWithDocID: @"MyDocID" revID: @"4-4444" deleted: NO];
    rev.properties = $dict({@"_id", rev.docID}, {@"_rev", rev.revID}, {@"message", @"hi"});
    history = @[rev.revID, @"3-3333", @"2-2222", @"1-1111"];
    change = nil;
    status = [db forceInsert: rev revisionHistory: history source: nil];
    CAssertEq(status, kCBLStatusCreated);
    CAssertEq(db.documentCount, 1u);
    CAssert(!change.inConflict);
    verifyHistory(db, rev, history, 1);
    CAssertEqual(change, announcement(rev, rev));

    [[NSNotificationCenter defaultCenter] removeObserver: observer];
    CAssert([db close]);
}


TestCase(CBL_Database_DeterministicRevIDs) {
    CBLDatabase* db = createDB();
    CBL_Revision* rev = putDoc(db, $dict({@"_id", @"mydoc"}, {@"key", @"value"}));
    NSString* revID = rev.revID;
    CAssert([db close]);

    db = createDB();
    rev = putDoc(db, $dict({@"_id", @"mydoc"}, {@"key", @"value"}));
    CAssertEqual(rev.revID, revID);
    CAssert([db close]);
}


// Adding an identical revision to one that already exists should succeed with status 200.
TestCase(CBL_Database_DuplicateRev) {
    CBLDatabase* db = createDB();
    CBL_Revision* rev1 = putDoc(db, $dict({@"_id", @"mydoc"}, {@"key", @"value"}));
    
    NSDictionary* props = $dict({@"_id", @"mydoc"},
                                {@"_rev", rev1.revID},
                                {@"key", @"new-value"});
    CBL_Revision* rev2a = putDoc(db, props);

    CBL_Revision* rev2b = [[CBL_Revision alloc] initWithProperties: props];
    CBLStatus status;
    rev2b = [db putRevision: [rev2b mutableCopy]
             prevRevisionID: rev1.revID
              allowConflict: YES
                     status: &status];
    CAssertEq(status, kCBLStatusOK);
    CAssertEqual(rev2b, rev2a);
    CAssert([db close]);
}


#pragma mark - ATTACHMENTS:


#if 0
static void insertAttachment(CBLDatabase* db, NSData* blob,
                             SequenceNumber sequence,
                             NSString* name, NSString* type,
                             CBLAttachmentEncoding encoding,
                             UInt64 length, UInt64 encodedLength,
                             unsigned revpos)
{
    CBL_Attachment* attachment = [[CBL_Attachment alloc] initWithName: name contentType: type];
    CAssert([db storeBlob: blob creatingKey: &attachment->blobKey], @"Failed to store blob");
    attachment->encoding = encoding;
    attachment->length = length;
    attachment->encodedLength = encodedLength;
    attachment->revpos = revpos;
    CAssertEq([db insertAttachment: attachment forSequence: sequence], kCBLStatusCreated);
    [db _setNoAttachments: NO forSequence: sequence];
}


TestCase(CBL_Database_Attachments) {
    RequireTestCase(CBL_Database_CRUD);
    // Start with a fresh database in /tmp:
    CBLDatabase* db = createDB();
    CBL_BlobStore* attachments = db.attachmentStore;

    CAssertEq(attachments.count, 0u);
    CAssertEqual(attachments.allKeys, @[]);
    
    // Add a revision and an attachment to it:
    CBL_Revision* rev1;
    CBLStatus status;
    rev1 = [db putRevision: [CBL_Revision revisionWithProperties:$dict({@"foo", @1},
                                                                       {@"bar", $false})]
            prevRevisionID: nil allowConflict: NO status: &status];
    CAssertEq(status, kCBLStatusCreated);
    CAssert(![db sequenceHasAttachments: rev1.sequence]);
    
    NSData* attach1 = [@"This is the body of attach1" dataUsingEncoding: NSUTF8StringEncoding];
    insertAttachment(db, attach1,
                     rev1.sequence,
                     @"attach", @"text/plain",
                     kCBLAttachmentEncodingNone,
                     attach1.length,
                     0,
                     rev1.generation);
    
    NSString* type;
    CBLAttachmentEncoding encoding;
    CAssertEqual([db getAttachmentForSequence: rev1.sequence named: @"attach"
                                         type: &type encoding: &encoding status: &status], attach1);
    CAssertEq(status, kCBLStatusOK);
    CAssertEqual(type, @"text/plain");
    CAssertEq(encoding, kCBLAttachmentEncodingNone);
    CAssert([db sequenceHasAttachments: rev1.sequence]);

    // Check the attachment dict:
    NSMutableDictionary* itemDict = $mdict({@"content_type", @"text/plain"},
                                           {@"digest", @"sha1-gOHUOBmIMoDCrMuGyaLWzf1hQTE="},
                                           {@"length", @(27)},
                                           {@"stub", $true},
                                           {@"revpos", @1});
    NSDictionary* attachmentDict = $dict({@"attach", itemDict});
    CAssertEqual([db getAttachmentDictForSequence: rev1.sequence options: 0], attachmentDict);
    CBL_Revision* gotRev1 = [db getDocumentWithID: rev1.docID revisionID: rev1.revID];
    CAssertEqual(gotRev1[@"_attachments"], attachmentDict);
    
    // Check the attachment dict, with attachments included:
    [itemDict removeObjectForKey: @"stub"];
    itemDict[@"data"] = [CBLBase64 encode: attach1];
    CAssertEqual([db getAttachmentDictForSequence: rev1.sequence options: kCBLIncludeAttachments], attachmentDict);
    gotRev1 = [db getDocumentWithID: rev1.docID revisionID: rev1.revID
                            options: kCBLIncludeAttachments
                             status: &status];
    CAssertEqual(gotRev1[@"_attachments"], attachmentDict);
    
    // Add a second revision that doesn't update the attachment:
    CBL_Revision* rev2;
    rev2 = [db putRevision: [CBL_Revision revisionWithProperties:$dict({@"_id", rev1.docID},
                                                                      {@"foo", @2},
                                                                      {@"bazz", $false})]
            prevRevisionID: rev1.revID allowConflict: NO status: &status];
    CAssertEq(status, kCBLStatusCreated);
    
    [db copyAttachmentNamed: @"attach" fromSequence: rev1.sequence toSequence: rev2.sequence];

    // Add a third revision of the same document:
    CBL_Revision* rev3;
    rev3 = [db putRevision: [CBL_Revision revisionWithProperties:$dict({@"_id", rev2.docID},
                                                                      {@"foo", @2},
                                                                      {@"bazz", $false})]
            prevRevisionID: rev2.revID allowConflict: NO status: &status];
    CAssertEq(status, kCBLStatusCreated);
    
    NSData* attach2 = [@"<html>And this is attach2</html>" dataUsingEncoding: NSUTF8StringEncoding];
    insertAttachment(db, attach2,
                     rev3.sequence,
                     @"attach", @"text/html",
                     kCBLAttachmentEncodingNone,
                     attach2.length,
                     0,
                     rev2.generation);
    
    // Check the 2nd revision's attachment:
    type = nil;
    CAssertEqual([db getAttachmentForSequence: rev2.sequence
                                        named: @"attach"
                                         type: &type
                                     encoding: &encoding
                                       status: &status], attach1);
    CAssertEq(status, kCBLStatusOK);
    CAssertEqual(type, @"text/plain");
    CAssertEq(encoding, kCBLAttachmentEncodingNone);
    
    // Check the 3rd revision's attachment:
    CAssertEqual([db getAttachmentForSequence: rev3.sequence
                                        named: @"attach"
                                         type: &type
                                     encoding: &encoding
                                       status: &status], attach2);
    CAssertEq(status, kCBLStatusOK);
    CAssertEqual(type, @"text/html");
    CAssertEq(encoding, kCBLAttachmentEncodingNone);
    
    // Examine the attachment store:
    CAssertEq(attachments.count, 2u);
    NSSet* expected = [NSSet setWithObjects: [CBL_BlobStore keyDataForBlob: attach1],
                                             [CBL_BlobStore keyDataForBlob: attach2], nil];
    CAssertEqual([NSSet setWithArray: attachments.allKeys], expected);
    
    CAssert([db compact: NULL]);  // This clears the body of the first revision
    CAssertEq(attachments.count, 1u);
    CAssertEqual(attachments.allKeys, @[[CBL_BlobStore keyDataForBlob: attach2]]);
    CAssert([db close]);
}
#endif


static CBL_BlobStoreWriter* blobForData(CBLDatabase* db, NSData* data) {
    CBL_BlobStoreWriter* blob = db.attachmentWriter;
    [blob appendData: data];
    [blob finish];
    return blob;
}


static CBL_Revision* putDocWithAttachment(CBLDatabase* db, NSString* docID, NSString* attachmentText) {
    NSString* base64 = [CBLBase64 encode: [attachmentText dataUsingEncoding: NSUTF8StringEncoding]];
    NSDictionary* attachmentDict = $dict({@"attach", $dict({@"content_type", @"text/plain"},
                                                           {@"data", base64})});
    NSDictionary* props = $dict({@"_id", docID},
                                {@"foo", @1},
                                {@"bar", $false},
                                {@"_attachments", attachmentDict});
    CBLStatus status;
    CBL_Revision* rev = [db putRevision: [CBL_MutableRevision revisionWithProperties: props]
                         prevRevisionID: nil allowConflict: NO status: &status];
    CAssertEq(status, kCBLStatusCreated);
    return rev;
}


TestCase(CBL_Database_PutAttachment) {
    RequireTestCase(CBL_Database_CRUD);
    // Start with a fresh database in /tmp:
    CBLDatabase* db = createDB();
    
    // Put a revision that includes an _attachments dict:
    CBL_Revision* rev1 = putDocWithAttachment(db, nil, @"This is the body of attach1");
    CAssertEqual(rev1[@"_attachments"], $dict({@"attach", $dict({@"content_type", @"text/plain"},
                                                                {@"digest", @"sha1-gOHUOBmIMoDCrMuGyaLWzf1hQTE="},
                                                                {@"length", @(27)},
                                                                {@"stub", $true},
                                                                {@"revpos", @1})}));

    // Examine the attachment store:
    CAssertEq(db.attachmentStore.count, 1u);
    
    // Get the revision:
    CBL_Revision* gotRev1 = [db getDocumentWithID: rev1.docID revisionID: rev1.revID];
    NSDictionary* attachmentDict = gotRev1[@"_attachments"];
    CAssertEqual(attachmentDict, $dict({@"attach", $dict({@"content_type", @"text/plain"},
                                                         {@"digest", @"sha1-gOHUOBmIMoDCrMuGyaLWzf1hQTE="},
                                                         {@"length", @(27)},
                                                         {@"stub", $true},
                                                         {@"revpos", @1})}));
    
    // Update the attachment directly:
    CBLStatus status;
    NSData* attachv2 = [@"Replaced body of attach" dataUsingEncoding: NSUTF8StringEncoding];
    [db updateAttachment: @"attach" body: blobForData(db, attachv2)
                    type: @"application/foo"
                encoding: kCBLAttachmentEncodingNone
                 ofDocID: rev1.docID revID: nil
                  status: &status];
    CAssertEq(status, kCBLStatusConflict);
    [db updateAttachment: @"attach" body: blobForData(db, attachv2)
                    type: @"application/foo"
                encoding: kCBLAttachmentEncodingNone
                 ofDocID: rev1.docID revID: @"1-deadbeef"
                  status: &status];
    CAssertEq(status, kCBLStatusConflict);
    CBL_Revision* rev2 = [db updateAttachment: @"attach" body: blobForData(db, attachv2)
                                        type: @"application/foo"
                                   encoding: kCBLAttachmentEncodingNone
                                    ofDocID: rev1.docID revID: rev1.revID
                                     status: &status];
    CAssertEq(status, kCBLStatusCreated);
    CAssertEqual(rev2.docID, rev1.docID);
    CAssertEq(rev2.generation, 2u);

    // Get the updated revision:
    CBL_Revision* gotRev2 = [db getDocumentWithID: rev2.docID revisionID: rev2.revID];
    attachmentDict = gotRev2[@"_attachments"];
    CAssertEqual(attachmentDict, $dict({@"attach", $dict({@"content_type", @"application/foo"},
                                                         {@"digest", @"sha1-mbT3208HI3PZgbG4zYWbDW2HsPk="},
                                                         {@"length", @(23)},
                                                         {@"stub", $true},
                                                         {@"revpos", @2})}));

    CBL_Attachment* gotAttach = [db attachmentForRevision: gotRev2 named: @"attach" status: &status];
    CAssertEqual(gotAttach.data, attachv2);
    
    // Delete the attachment:
    [db updateAttachment: @"nosuchattach" body: nil type: nil
                encoding: kCBLAttachmentEncodingNone
                 ofDocID: rev2.docID revID: rev2.revID
                  status: &status];
    CAssertEq(status, kCBLStatusAttachmentNotFound);
    [db updateAttachment: @"nosuchattach" body: nil type: nil
                encoding: kCBLAttachmentEncodingNone
                 ofDocID: @"nosuchdoc" revID: @"nosuchrev"
                  status: &status];
    CAssertEq(status, kCBLStatusNotFound);
    CBL_Revision* rev3 = [db updateAttachment: @"attach" body: nil type: nil
                                     encoding: kCBLAttachmentEncodingNone
                                      ofDocID: rev2.docID revID: rev2.revID
                                       status: &status];
    CAssertEq(status, kCBLStatusOK);
    CAssertEqual(rev3.docID, rev2.docID);
    CAssertEq(rev3.generation, 3u);
    
    // Get the updated revision:
    CBL_Revision* gotRev3 = [db getDocumentWithID: rev3.docID revisionID: rev3.revID];
    CAssertNil((gotRev3.properties)[@"_attachments"]);
    CAssert([db close]);
}


// Test that updating an attachment via a PUT correctly updates its revpos.
TestCase(CBL_Database_AttachmentRevPos) {
    RequireTestCase(CBL_Database_PutAttachment);
    CBLDatabase* db = createDB();

    // Put a revision that includes an _attachments dict:
    NSData* attach1 = [@"This is the body of attach1" dataUsingEncoding: NSUTF8StringEncoding];
    NSString* base64 = [CBLBase64 encode: attach1];
    NSDictionary* attachmentDict = $dict({@"attach", $dict({@"content_type", @"text/plain"},
                                                           {@"data", base64})});
    NSDictionary* props = $dict({@"foo", @1},
                                {@"bar", $false},
                                {@"_attachments", attachmentDict});
    CBL_Revision* rev1;
    CBLStatus status;
    rev1 = [db putRevision: [CBL_MutableRevision revisionWithProperties: props]
            prevRevisionID: nil allowConflict: NO status: &status];
    CAssertEq(status, kCBLStatusCreated);

    CAssertEqual((rev1[@"_attachments"])[@"attach"][@"revpos"], @1);

    // Update the attachment with another PUT:
    NSData* attach2 = [@"This WAS the body of attach1" dataUsingEncoding: NSUTF8StringEncoding];
    base64 = [CBLBase64 encode: attach2];
    attachmentDict = $dict({@"attach", $dict({@"content_type", @"text/plain"},
                                             {@"data", base64})});
    props = $dict({@"_id", rev1.docID},
                  {@"foo", @2},
                  {@"bar", $true},
                  {@"_attachments", attachmentDict});
    CBL_Revision* rev2;
    rev2 = [db putRevision: [CBL_MutableRevision revisionWithProperties: props]
            prevRevisionID: rev1.revID allowConflict: NO status: &status];
    CAssertEq(status, kCBLStatusCreated);

    // The punch line: Did the revpos get incremented to 2?
<<<<<<< HEAD
    CAssertEqual([[rev2[@"_attachments"] objectForKey: @"attach"] objectForKey: @"revpos"], @2);

    CAssert([db close]);
=======
    CAssertEqual((rev2[@"_attachments"])[@"attach"][@"revpos"], @2);
>>>>>>> f6a3d8e6
}


TestCase(CBL_Database_GarbageCollectAttachments) {
    CBLDatabase* db = createDB();

    NSMutableArray* revs = $marray();
    for (int i=0; i<100; i++) {
        [revs addObject: putDocWithAttachment(db, $sprintf(@"doc-%d", i),
                                              $sprintf(@"Attachment #%d", i))];
    }
    for (int i=0; i<40; i++) {
        CBLStatus status;
        revs[i] = [db updateAttachment: @"attach" body: nil type: nil
                              encoding: kCBLAttachmentEncodingNone
                               ofDocID: [revs[i] docID] revID: [revs[i] revID]
                                status: &status];
    }

    NSError* error;
    Assert([db compact: &error], @"Compact failed: %@", error);
    AssertEq(db.attachmentStore.count, 60u);
    CAssert([db close]);
}


#if 0
TestCase(CBL_Database_EncodedAttachment) {
    RequireTestCase(CBL_Database_CRUD);
    // Start with a fresh database in /tmp:
    CBLDatabase* db = createDB();

    // Add a revision and an attachment to it:
    CBL_Revision* rev1;
    CBLStatus status;
    rev1 = [db putRevision: [CBL_Revision revisionWithProperties:$dict({@"foo", @1},
                                                                     {@"bar", $false})]
            prevRevisionID: nil allowConflict: NO status: &status];
    CAssertEq(status, kCBLStatusCreated);
    
    NSData* attach1 = [@"Encoded! Encoded!Encoded! Encoded! Encoded! Encoded! Encoded! Encoded!"
                            dataUsingEncoding: NSUTF8StringEncoding];
    NSData* encoded = [NSData gtm_dataByGzippingData: attach1];
    insertAttachment(db, encoded,
                     rev1.sequence,
                     @"attach", @"text/plain",
                     kCBLAttachmentEncodingGZIP,
                     attach1.length,
                     encoded.length,
                     rev1.generation);
    
    // Read the attachment without decoding it:
    NSString* type;
    CBLAttachmentEncoding encoding;
    CAssertEqual([db getAttachmentForSequence: rev1.sequence named: @"attach"
                                         type: &type encoding: &encoding status: &status], encoded);
    CAssertEq(status, kCBLStatusOK);
    CAssertEqual(type, @"text/plain");
    CAssertEq(encoding, kCBLAttachmentEncodingGZIP);
    
    // Read the attachment, decoding it:
    CAssertEqual([db getAttachmentForSequence: rev1.sequence named: @"attach"
                                         type: &type encoding: NULL status: &status], attach1);
    CAssertEq(status, kCBLStatusOK);
    CAssertEqual(type, @"text/plain");
    
    // Check the stub attachment dict:
    NSMutableDictionary* itemDict = $mdict({@"content_type", @"text/plain"},
                                           {@"digest", @"sha1-fhfNE/UKv/wgwDNPtNvG5DN/5Bg="},
                                           {@"length", @(70)},
                                           {@"encoding", @"gzip"},
                                           {@"encoded_length", @(37)},
                                           {@"stub", $true},
                                           {@"revpos", @1});
    NSDictionary* attachmentDict = $dict({@"attach", itemDict});
    CAssertEqual([db getAttachmentDictForSequence: rev1.sequence options: 0], attachmentDict);
    CBL_Revision* gotRev1 = [db getDocumentWithID: rev1.docID revisionID: rev1.revID];
    CAssertEqual(gotRev1[@"_attachments"], attachmentDict);

    // Check the attachment dict with encoded data:
    itemDict[@"data"] = [CBLBase64 encode: encoded];
    [itemDict removeObjectForKey: @"stub"];
    CAssertEqual([db getAttachmentDictForSequence: rev1.sequence
                                          options: kCBLIncludeAttachments | kCBLLeaveAttachmentsEncoded],
                 attachmentDict);
    gotRev1 = [db getDocumentWithID: rev1.docID revisionID: rev1.revID
                            options: kCBLIncludeAttachments | kCBLLeaveAttachmentsEncoded
                             status: &status];
    CAssertEqual(gotRev1[@"_attachments"], attachmentDict);

    // Check the attachment dict with data:
    itemDict[@"data"] = [CBLBase64 encode: attach1];
    [itemDict removeObjectForKey: @"encoding"];
    [itemDict removeObjectForKey: @"encoded_length"];
    CAssertEqual([db getAttachmentDictForSequence: rev1.sequence options: kCBLIncludeAttachments], attachmentDict);
    gotRev1 = [db getDocumentWithID: rev1.docID revisionID: rev1.revID
                            options: kCBLIncludeAttachments
                             status: &status];
    CAssertEqual(gotRev1[@"_attachments"], attachmentDict);
    CAssert([db close]);
}
#endif


TestCase(CBL_Database_StubOutAttachmentsBeforeRevPos) {
    NSDictionary* hello = $dict({@"revpos", @1}, {@"follows", $true});
    NSDictionary* goodbye = $dict({@"revpos", @2}, {@"data", @"squeeee"});
    NSDictionary* attachments = $dict({@"hello", hello}, {@"goodbye", goodbye});
    
    CBL_MutableRevision* rev = [CBL_MutableRevision revisionWithProperties: $dict({@"_attachments", attachments})];
    [CBLDatabase stubOutAttachmentsIn: rev beforeRevPos: 3 attachmentsFollow: NO];
    CAssertEqual(rev.properties, $dict({@"_attachments", $dict({@"hello", $dict({@"revpos", @1}, {@"stub", $true})},
                                                               {@"goodbye", $dict({@"revpos", @2}, {@"stub", $true})})}));
    
    rev = [CBL_MutableRevision revisionWithProperties: $dict({@"_attachments", attachments})];
    [CBLDatabase stubOutAttachmentsIn: rev beforeRevPos: 2 attachmentsFollow: NO];
    CAssertEqual(rev.properties, $dict({@"_attachments", $dict({@"hello", $dict({@"revpos", @1}, {@"stub", $true})},
                                                               {@"goodbye", goodbye})}));
    
    rev = [CBL_MutableRevision revisionWithProperties: $dict({@"_attachments", attachments})];
    [CBLDatabase stubOutAttachmentsIn: rev beforeRevPos: 1 attachmentsFollow: NO];
    CAssertEqual(rev.properties, $dict({@"_attachments", attachments}));
    
    // Now test the "follows" mode:
    rev = [CBL_MutableRevision revisionWithProperties: $dict({@"_attachments", attachments})];
    [CBLDatabase stubOutAttachmentsIn: rev beforeRevPos: 3 attachmentsFollow: YES];
    CAssertEqual(rev.properties, $dict({@"_attachments", $dict({@"hello", $dict({@"revpos", @1}, {@"stub", $true})},
                                                               {@"goodbye", $dict({@"revpos", @2}, {@"stub", $true})})}));

    rev = [CBL_MutableRevision revisionWithProperties: $dict({@"_attachments", attachments})];
    [CBLDatabase stubOutAttachmentsIn: rev beforeRevPos: 2 attachmentsFollow: YES];
    CAssertEqual(rev.properties, $dict({@"_attachments", $dict({@"hello", $dict({@"revpos", @1}, {@"stub", $true})},
                                                               {@"goodbye", $dict({@"revpos", @2}, {@"follows", $true})})}));
    
    rev = [CBL_MutableRevision revisionWithProperties: $dict({@"_attachments", attachments})];
    [CBLDatabase stubOutAttachmentsIn: rev beforeRevPos: 1 attachmentsFollow: YES];
    CAssertEqual(rev.properties, $dict({@"_attachments", $dict({@"hello", $dict({@"revpos", @1}, {@"follows", $true})},
                                                               {@"goodbye", $dict({@"revpos", @2}, {@"follows", $true})})}));
}


#pragma mark - MISC.:


TestCase(CBL_Database_ReplicatorSequences) {
    RequireTestCase(CBL_Database_CRUD);
    CBLDatabase* db = createDB();
    CAssertNil([db lastSequenceWithCheckpointID: @"pull"]);
    [db setLastSequence: @"lastpull" withCheckpointID: @"pull"];
    CAssertEqual([db lastSequenceWithCheckpointID: @"pull"], @"lastpull");
    CAssertNil([db lastSequenceWithCheckpointID: @"push"]);
    [db setLastSequence: @"newerpull" withCheckpointID: @"pull"];
    CAssertEqual([db lastSequenceWithCheckpointID: @"pull"], @"newerpull");
    CAssertNil([db lastSequenceWithCheckpointID: @"push"]);
    [db setLastSequence: @"lastpush" withCheckpointID: @"push"];
    CAssertEqual([db lastSequenceWithCheckpointID: @"pull"], @"newerpull");
    CAssertEqual([db lastSequenceWithCheckpointID: @"push"], @"lastpush");
    CAssert([db close]);
}


TestCase(CBL_Database_LocalDocs) {
    // Start with a fresh database in /tmp:
    CBLDatabase* db = createDB();
    
    // Create a document:
    NSMutableDictionary* props = $mdict({@"_id", @"_local/doc1"},
                                        {@"foo", @1}, {@"bar", $false});
    CBL_Body* doc = [[CBL_Body alloc] initWithProperties: props];
    CBL_Revision* rev1 = [[CBL_Revision alloc] initWithBody: doc];
    CBLStatus status;
    rev1 = [db putLocalRevision: rev1 prevRevisionID: nil status: &status];
    CAssertEq(status, kCBLStatusCreated);
    Log(@"Created: %@", rev1);
    CAssertEqual(rev1.docID, @"_local/doc1");
    CAssert([rev1.revID hasPrefix: @"1-"]);
    
    // Read it back:
    CBL_Revision* readRev = [db getLocalDocumentWithID: rev1.docID revisionID: nil];
    CAssert(readRev != nil);
    CAssertEqual(readRev[@"_id"], rev1.docID);
    CAssertEqual(readRev[@"_rev"], rev1.revID);
    CAssertEqual(userProperties(readRev.properties), userProperties(doc.properties));
    
    // Now update it:
    props = [readRev.properties mutableCopy];
    props[@"status"] = @"updated!";
    doc = [CBL_Body bodyWithProperties: props];
    CBL_Revision* rev2 = [[CBL_Revision alloc] initWithBody: doc];
    CBL_Revision* rev2Input = rev2;
    rev2 = [db putLocalRevision: rev2 prevRevisionID: rev1.revID status: &status];
    CAssertEq(status, kCBLStatusCreated);
    Log(@"Updated: %@", rev2);
    CAssertEqual(rev2.docID, rev1.docID);
    CAssert([rev2.revID hasPrefix: @"2-"]);
    
    // Read it back:
    readRev = [db getLocalDocumentWithID: rev2.docID revisionID: nil];
    CAssert(readRev != nil);
    CAssertEqual(userProperties(readRev.properties), userProperties(doc.properties));
    
    // Try to update the first rev, which should fail:
    CAssertNil([db putLocalRevision: rev2Input prevRevisionID: rev1.revID status: &status]);
    CAssertEq(status, kCBLStatusConflict);
    
    // Delete it:
    CBL_Revision* revD = [[CBL_Revision alloc] initWithDocID: rev2.docID revID: nil deleted: YES];
    CAssertEqual([db putLocalRevision: revD prevRevisionID: nil status: &status], nil);
    CAssertEq(status, kCBLStatusConflict);
    revD = [db putLocalRevision: revD prevRevisionID: rev2.revID status: &status];
    CAssertEq(status, kCBLStatusOK);
    
    // Delete nonexistent doc:
    CBL_Revision* revFake = [[CBL_Revision alloc] initWithDocID: @"_local/fake" revID: nil deleted: YES];
    [db putLocalRevision: revFake prevRevisionID: nil status: &status];
    CAssertEq(status, kCBLStatusNotFound);
    
    // Read it back (should fail):
    readRev = [db getLocalDocumentWithID: revD.docID revisionID: nil];
    CAssertNil(readRev);
    
    CAssert([db close]);
}


TestCase(CBL_Database_FindMissingRevisions) {
    CBLDatabase* db = createDB();
    CBL_Revision* doc1r1 = putDoc(db, $dict({@"_id", @"11111"}, {@"key", @"one"}));
    CBL_Revision* doc2r1 = putDoc(db, $dict({@"_id", @"22222"}, {@"key", @"two"}));
    putDoc(db, $dict({@"_id", @"33333"}, {@"key", @"three"}));
    putDoc(db, $dict({@"_id", @"44444"}, {@"key", @"four"}));
    putDoc(db, $dict({@"_id", @"55555"}, {@"key", @"five"}));

    CBL_Revision* doc1r2 = putDoc(db, $dict({@"_id", @"11111"}, {@"_rev", doc1r1.revID}, {@"key", @"one+"}));
    CBL_Revision* doc2r2 = putDoc(db, $dict({@"_id", @"22222"}, {@"_rev", doc2r1.revID}, {@"key", @"two+"}));
    
    putDoc(db, $dict({@"_id", @"11111"}, {@"_rev", doc1r2.revID}, {@"_deleted", $true}));
    
    // Now call -findMissingRevisions:
    CBL_Revision* revToFind1 = [[CBL_Revision alloc] initWithDocID: @"11111" revID: @"3-6060" deleted: NO];
    CBL_Revision* revToFind2 = [[CBL_Revision alloc] initWithDocID: @"22222" revID: doc2r2.revID deleted: NO];
    CBL_Revision* revToFind3 = [[CBL_Revision alloc] initWithDocID: @"99999" revID: @"9-4141" deleted: NO];
    CBL_RevisionList* revs = [[CBL_RevisionList alloc] initWithArray: @[revToFind1, revToFind2, revToFind3]];
    CBLStatus status;
    CAssert([db findMissingRevisions: revs status: &status]);
    CAssertEqual(revs.allRevisions, (@[revToFind1, revToFind3]));
    
    // Check the possible ancestors:
    CAssertEqual([db getPossibleAncestorRevisionIDs: revToFind1 limit: 0 onlyAttachments: NO],
                 (@[doc1r2.revID, doc1r1.revID]));
    CAssertEqual([db getPossibleAncestorRevisionIDs: revToFind1 limit: 1 onlyAttachments: NO],
                 (@[doc1r2.revID]));
    CAssertEqual([db getPossibleAncestorRevisionIDs: revToFind3 limit: 0 onlyAttachments: NO],
                 nil);
    CAssert([db close]);
}


TestCase(CBL_Database_Purge) {
    /*TEMP
    CBLDatabase* db = createDB();
    CBL_Revision* rev1 = putDoc(db, $dict({@"_id", @"doc"}, {@"key", @"1"}));
    CBL_Revision* rev2 = putDoc(db, $dict({@"_id", @"doc"}, {@"_rev", rev1.revID}, {@"key", @"2"}));
    CBL_Revision* rev3 = putDoc(db, $dict({@"_id", @"doc"}, {@"_rev", rev2.revID}, {@"key", @"3"}));

    // Try to purge rev2, which should fail since it's not a leaf:
    NSDictionary* toPurge = $dict({@"doc", @[rev2.revID]});
    NSDictionary* result;
    CAssertEq([db purgeRevisions: toPurge result: &result], kCBLStatusOK);
    CAssertEqual(result, $dict({@"doc", @[]}));
    CAssertEq([result[@"doc"] count], 0u);

    // Purge rev3:
    toPurge = $dict({@"doc", @[rev3.revID]});
    CAssertEq([db purgeRevisions: toPurge result: &result], kCBLStatusOK);
    CAssertEqual([result allKeys], @[@"doc"]);
    NSSet* purged = [NSSet setWithArray: result[@"doc"]];
    NSSet* expectedPurged = [NSSet setWithObjects: rev1.revID, rev2.revID, rev3.revID, nil];
    CAssertEqual(purged, expectedPurged);

    CBL_RevisionList* remainingRevs = [db getAllRevisionsOfDocumentID: @"doc" onlyCurrent: NO];
    CAssertEq(remainingRevs.count, 0u);
    CAssert([db close]);
     */
}


TestCase(CBLDatabase) {
    RequireTestCase(CBL_Database_CRUD);
    RequireTestCase(CBL_Database_DeterministicRevIDs);
    RequireTestCase(CBL_Database_DuplicateRev);
    RequireTestCase(CBL_Database_DeleteWithProperties);
    RequireTestCase(CBL_Database_RevTree);
    RequireTestCase(CBL_Database_RevTreeConflict);
    RequireTestCase(CBL_Database_Validation);
    RequireTestCase(CBL_Database_LocalDocs);
    RequireTestCase(CBL_Database_FindMissingRevisions);
    RequireTestCase(CBL_Database_Purge);
    RequireTestCase(CBL_Database_ReplicatorSequences);
    RequireTestCase(CBL_Database_EmptyDoc);
    RequireTestCase(CBL_Database_PutAttachment);
    RequireTestCase(CBL_Database_GarbageCollectAttachments);
//    RequireTestCase(CBL_Database_EncodedAttachment);
    RequireTestCase(CBL_Database_StubOutAttachmentsBeforeRevPos);
}


#endif //DEBUG<|MERGE_RESOLUTION|>--- conflicted
+++ resolved
@@ -865,13 +865,8 @@
     CAssertEq(status, kCBLStatusCreated);
 
     // The punch line: Did the revpos get incremented to 2?
-<<<<<<< HEAD
-    CAssertEqual([[rev2[@"_attachments"] objectForKey: @"attach"] objectForKey: @"revpos"], @2);
-
-    CAssert([db close]);
-=======
     CAssertEqual((rev2[@"_attachments"])[@"attach"][@"revpos"], @2);
->>>>>>> f6a3d8e6
+    CAssert([db close]);
 }
 
 
