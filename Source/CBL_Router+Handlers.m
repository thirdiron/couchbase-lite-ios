//
//  CBL_Router+Handlers.m
//  CouchbaseLite
//
//  Created by Jens Alfke on 1/5/12.
//  Copyright (c) 2012-2013 Couchbase, Inc. All rights reserved.
//
//  Licensed under the Apache License, Version 2.0 (the "License"); you may not use this file
//  except in compliance with the License. You may obtain a copy of the License at
//    http://www.apache.org/licenses/LICENSE-2.0
//  Unless required by applicable law or agreed to in writing, software distributed under the
//  License is distributed on an "AS IS" BASIS, WITHOUT WARRANTIES OR CONDITIONS OF ANY KIND,
//  either express or implied. See the License for the specific language governing permissions
//  and limitations under the License.

#import "CBL_Router.h"
#import "CBLDatabase.h"
#import "CouchbaseLitePrivate.h"
#import "CBLDatabase+Attachments.h"
#import "CBLDatabase+Insertion.h"
#import "CBLDatabase+Replication.h"
#import "CBLView+Internal.h"
#import "CBL_Body.h"
#import "CBLMultipartDocumentReader.h"
#import "CBL_Revision.h"
#import "CBLDatabaseChange.h"
#import "CBL_Server.h"
#import "CBLPersonaAuthorizer.h"
#import "CBLFacebookAuthorizer.h"
#import "CBL_Replicator.h"
#import "CBL_Pusher.h"
#import "CBL_Attachment.h"
#import "CBLInternal.h"
#import "CBLMisc.h"
#import "CBLJSON.h"

#import "CollectionUtils.h"
#import "Test.h"


@implementation CBL_Router (Handlers)


- (void) setResponseLocation: (NSURL*)url {
    // Strip anything after the URL's path (i.e. the query string)
    _response[@"Location"] = CBLURLWithoutQuery(url).absoluteString;
}


#pragma mark - SERVER REQUESTS:


- (CBLStatus) do_GETRoot {
    NSDictionary* info = @{@"couchdb": @"Welcome",        // for compatibility
                           @"CouchbaseLite": @"Welcome",
                           @"version": CBLVersion(),
                           @"vendor": @{@"name": @"Couchbase Lite (Objective-C)",
                                        @"version": CBLVersion()}
                           };
    _response.body = [CBL_Body bodyWithProperties: info];
    return kCBLStatusOK;
}


- (CBLStatus) do_GET_all_dbs {
    NSArray* dbs = _dbManager.allDatabaseNames ?: @[];
    _response.body = [[CBL_Body alloc] initWithArray: dbs];
    return kCBLStatusOK;
}


- (CBLStatus) do_POST_persona_assertion {
    NSDictionary* body = self.bodyAsDictionary;
    NSString* email = [CBLPersonaAuthorizer registerAssertion: body[@"assertion"]];
    if (email != nil) {
        _response.bodyObject = $dict({@"ok", @"registered"}, {@"email", email});
        return kCBLStatusOK;
    } else {
        _response.bodyObject = $dict({@"error", @"invalid assertion"});
        return kCBLStatusBadParam;
    }
}

- (CBLStatus) do_POST_facebook_token {
    NSDictionary* body = self.bodyAsDictionary;
    NSString* email = $castIf(NSString, body[@"email"]);
    NSString* remote_url = $castIf(NSString, body[@"remote_url"]);
    NSString* access_token = $castIf(NSString, body[@"access_token"]);
    if (email && access_token && remote_url) {
        NSURL* site_url = [NSURL URLWithString: remote_url];
        if (!site_url) {
            _response.bodyObject = $dict({@"error", @"invalid remote_url"});
            return kCBLStatusBadParam;
        }
        if (![CBLFacebookAuthorizer registerToken: access_token forEmailAddress: email forSite: site_url]) {
            _response.bodyObject = $dict({@"error", @"invalid access_token"});
            return kCBLStatusBadParam;
        } else {
            _response.bodyObject = $dict({@"ok", @"registered"}, {@"email", body[@"email"]});
            return kCBLStatusOK;
        }
    } else {
        _response.bodyObject = $dict({@"error", @"required fields: access_token, email, remote_url"});
        return kCBLStatusBadParam;
    }
}

- (CBLStatus) do_GET_uuids {
    int count = MIN(1000, [self intQuery: @"count" defaultValue: 1]);
    NSMutableArray* uuids = [NSMutableArray arrayWithCapacity: count];
    for (int i=0; i<count; i++)
        [uuids addObject: [CBLDatabase generateDocumentID]];
    _response.bodyObject = $dict({@"uuids", uuids});
    return kCBLStatusOK;
}


- (CBLStatus) do_GET_session {
    // Even though CouchbaseLite doesn't support user logins, it implements a generic response to the
    // CouchDB _session API, so that apps that call it (such as Futon!) won't barf.
    _response.bodyObject = $dict({@"ok", $true},
                                 {@"userCtx", $dict({@"name", $null},
                                                    {@"roles", @[@"_admin"]})});
    return kCBLStatusOK;
}


#pragma mark - DATABASE REQUESTS:


- (CBLStatus) do_GET: (CBLDatabase*)db {
    // http://wiki.apache.org/couchdb/HTTP_database_API#Database_Information
    CBLStatus status = [self openDB];
    if (CBLStatusIsError(status))
        return status;
    UInt64 num_docs = db.documentCount;
    SequenceNumber update_seq = db.lastSequenceNumber;
    if (num_docs == NSNotFound || update_seq == NSNotFound)
        return kCBLStatusDBError;
    UInt64 startTime = round(db.startTime.timeIntervalSince1970 * 1.0e6); // it's in microseconds
    _response.bodyObject = $dict({@"db_name", db.name},
                                 {@"db_uuid", db.publicUUID},
                                 {@"doc_count", @(num_docs)},
                                 {@"update_seq", @(update_seq)},
                                 {@"committed_update_seq", @(update_seq)},
                                 {@"purge_seq", @(0)}, // TODO: Implement
                                 {@"disk_size", @(db.totalDataSize)},
                                 {@"instance_start_time", @(startTime)});
    return kCBLStatusOK;
}


- (CBLStatus) do_PUT: (CBLDatabase*)db {
    if (db.exists)
        return kCBLStatusDuplicate;
    NSError* error;
    if (![db open: &error])
        return CBLStatusFromNSError(error, 0);
    [self setResponseLocation: _request.URL];
    return kCBLStatusCreated;
}


- (CBLStatus) do_DELETE: (CBLDatabase*)db {
    if ([self query: @"rev"])
        return kCBLStatusBadID;  // CouchDB checks for this; probably meant to be a document deletion
    if (!db.exists)
        return kCBLStatusNotFound;
    else if (![db deleteDatabase: NULL])
        return kCBLStatusServerError;
    return kCBLStatusOK;
}


- (CBLStatus) do_POST_purge: (CBLDatabase*)db {
    // <http://wiki.apache.org/couchdb/Purge_Documents>
    NSDictionary* body = self.bodyAsDictionary;
    if (!body)
        return kCBLStatusBadJSON;
    NSDictionary* purgedDocs;
    CBLStatus status = [db.storage purgeRevisions: body result: &purgedDocs];
    if (CBLStatusIsError(status))
        return status;
    _response.bodyObject = $dict({@"purged", purgedDocs});
    return status;
}


- (CBLStatus) do_GET_all_docs: (CBLDatabase*)db {
    if ([self cacheWithEtag: $sprintf(@"%lld", db.lastSequenceNumber)])
        return kCBLStatusNotModified;
    
    CBLQueryOptions *options = [self getQueryOptions];
    if (!options)
        return kCBLStatusBadParam;
    return [self doAllDocs: options];
}

- (CBLStatus) do_POST_all_docs: (CBLDatabase*)db {
    // http://wiki.apache.org/couchdb/HTTP_Bulk_Document_API
    CBLQueryOptions *options = [self getQueryOptions];
    if (!options)
        return kCBLStatusBadParam;

    NSDictionary* body = self.bodyAsDictionary;
    if (!body)
        return kCBLStatusBadJSON;
    NSArray* docIDs = body[@"keys"];
    if (![docIDs isKindOfClass: [NSArray class]])
        return kCBLStatusBadParam;
    options.keys = docIDs;
    return [self doAllDocs: options];
}

- (NSArray*) queryIteratorAllRows: (CBLQueryIteratorBlock) iterator {
    NSMutableArray* result = $marray();
    CBLQueryRow* row;
    while (nil != (row = iterator())) {
        row.database = _db;
        [result addObject: row.asJSONDictionary];
    }
    return result;
}

- (CBLStatus) doAllDocs: (CBLQueryOptions*)options {
    CBLStatus status;
    CBLQueryIteratorBlock iterator = [_db getAllDocs: options status: &status];
    if (!iterator)
        return status;
    NSArray* result = [self queryIteratorAllRows: iterator];
    _response.bodyObject = $dict({@"rows", result},
                                 {@"total_rows", @(result.count)},
                                 {@"offset", @(options->skip)},
                                 {@"update_seq", (options->updateSeq ? @(_db.lastSequenceNumber) : nil)});
    return kCBLStatusOK;
}


- (CBLStatus) do_POST_bulk_docs: (CBLDatabase*)db {
    // http://wiki.apache.org/couchdb/HTTP_Bulk_Document_API
    NSDictionary* body = self.bodyAsDictionary;
    NSArray* docs = $castIf(NSArray, body[@"docs"]);
    if (!docs)
        return kCBLStatusBadParam;
    id allObj = body[@"all_or_nothing"];
    BOOL allOrNothing = (allObj && allObj != $false);
    BOOL noNewEdits = (body[@"new_edits"] == $false);

    return [_db.storage inTransaction: ^CBLStatus {
        NSMutableArray* results = [NSMutableArray arrayWithCapacity: docs.count];
        for (NSDictionary* doc in docs) {
            @autoreleasepool {
                NSString* docID = doc.cbl_id;
                CBL_Revision* rev;
                CBLStatus status;
                CBL_Body* docBody = [CBL_Body bodyWithProperties: doc];
                if (noNewEdits) {
                    rev = [[CBL_Revision alloc] initWithBody: docBody];
                    NSArray* history = [CBLDatabase parseCouchDBRevisionHistory: doc];
                    status = rev ? [db forceInsert: rev revisionHistory: history source: nil]
                                 : kCBLStatusBadParam;
                } else {
                    status = [self update: db
                                    docID: docID
                                     body: docBody
                                 deleting: NO
                            allowConflict: allOrNothing
                               createdRev: &rev];
                }
                NSDictionary* result = nil;
                if (status < 300) {
                    Assert(rev.revID);
                    if (!noNewEdits)
                        result = $dict({@"id", rev.docID}, {@"rev", rev.revID}, {@"ok", $true});
                } else if (status >= 500) {
                    return status;  // abort the whole thing if something goes badly wrong
                } else if (allOrNothing) {
                    return status;  // all_or_nothing backs out if there's any error
                } else {
                    NSString* error = nil;
                    status = CBLStatusToHTTPStatus(status, &error);
                    result = $dict({@"id", docID}, {@"error", error}, {@"status", @(status)});
                }
                if (result)
                    [results addObject: result];
            }
        }
        _response.bodyObject = results;
        return kCBLStatusCreated;
    }];
}


- (CBLStatus) do_POST_revs_diff: (CBLDatabase*)db {
    // http://wiki.apache.org/couchdb/HttpPostRevsDiff
    // Collect all of the input doc/revision IDs as CBL_Revisions:
    CBL_RevisionList* revs = [[CBL_RevisionList alloc] init];
    NSDictionary* body = self.bodyAsDictionary;
    if (!body)
        return kCBLStatusBadJSON;
    for (NSString* docID in body) {
        NSArray* revIDs = body[docID];
        if (![revIDs isKindOfClass: [NSArray class]])
            return kCBLStatusBadParam;
        for (NSString* revID in revIDs) {
            CBL_Revision* rev = [[CBL_Revision alloc] initWithDocID: docID revID: revID deleted: NO];
            [revs addRev: rev];
        }
    }
    
    // Look them up, removing the existing ones from revs:
    CBLStatus status;
    if (![db.storage findMissingRevisions: revs status: &status])
        return status;
    
    // Return the missing revs in a somewhat different format:
    NSMutableDictionary* diffs = $mdict();
    for (CBL_Revision* rev in revs) {
        NSString* docID = rev.docID;
        NSMutableArray* revs = diffs[docID][@"missing"];
        if (!revs) {
            revs = $marray();
            diffs[docID] = $mdict({@"missing", revs});
        }
        [revs addObject: rev.revID];
    }
    
    // Add the possible ancestors for each missing revision:
    for (NSString* docID in diffs) {
        NSMutableDictionary* docInfo = diffs[docID];
        int maxGen = 0;
        NSString* maxRevID = nil;
        for (NSString* revID in docInfo[@"missing"]) {
            int gen;
            if ([CBL_Revision parseRevID: revID intoGeneration: &gen andSuffix: NULL] && gen > maxGen) {
                maxGen = gen;
                maxRevID = revID;
            }
        }
        CBL_Revision* rev = [[CBL_Revision alloc] initWithDocID: docID revID: maxRevID deleted: NO];
        NSArray* ancestors = [_db.storage getPossibleAncestorRevisionIDs: rev limit: 0
                                                         onlyAttachments: NO];
        if (ancestors.count > 0)
            docInfo[@"possible_ancestors"] = ancestors;
    }
                                    
    _response.bodyObject = diffs;
    return kCBLStatusOK;
}


- (CBLStatus) do_POST_compact: (CBLDatabase*)db {
    if ([db compact: NULL])
        return kCBLStatusAccepted;   // CouchDB returns 202 'cause it's async
    else
        return kCBLStatusDBError;
}

- (CBLStatus) do_POST_ensure_full_commit: (CBLDatabase*)db {
    return kCBLStatusOK;
}


#pragma mark - REPLICATION & ACTIVE TASKS


- (CBLStatus) do_POST_replicate {
    NSDictionary* body = self.bodyAsDictionary;
    CBLStatus status;
    CBL_Replicator* repl = [_dbManager replicatorWithProperties: body status: &status];
    if (!repl)
        return status;

    if ([$castIf(NSNumber, body[@"cancel"]) boolValue]) {
        // Cancel replication:
        if (!repl.running)
            return kCBLStatusNotFound;
        [repl stop];
        return kCBLStatusOK;
    } else {
        // Start replication:
        [repl start];
        if (repl.continuous || [$castIf(NSNumber, body[@"async"]) boolValue]) {
            _response.bodyObject = $dict({@"session_id", repl.sessionID});
            return kCBLStatusOK;
        } else {
            // Non-continuous replication: don't send any response till it completes
            [[NSNotificationCenter defaultCenter] addObserver: self
                                                     selector: @selector(replicationStopped:)
                                                         name: CBL_ReplicatorStoppedNotification
                                                       object: repl];
            return 0;
        }
    }
}

// subroutine of -do_POST_replicate
- (void) replicationStopped: (NSNotification*)n {
    CBL_Replicator* repl = n.object;
    _response.status = CBLStatusFromNSError(repl.error, kCBLStatusServerError);
    [self sendResponseHeaders];
    [self.response setBodyObject: $dict({@"ok", (repl.error ?nil :$true)},
                                        {@"session_id", repl.sessionID})];
    [self sendResponseBodyAndFinish: YES];
}


/* CouchDB 1.2's _replicate response looks like this:
 {
    "history": [
        {
            "doc_write_failures": 0, 
            "docs_read": 18, 
            "docs_written": 18, 
            "end_last_seq": 19, 
            "end_time": "Thu, 20 Jun 2013 16:58:13 GMT", 
            "missing_checked": 18, 
            "missing_found": 18, 
            "recorded_seq": 19, 
            "session_id": "1cef7405d0e61fb0decc89323669a012", 
            "start_last_seq": 0, 
            "start_time": "Thu, 20 Jun 2013 16:58:13 GMT"
        }
    ], 
    "ok": true, 
    "replication_id_version": 2, 
    "session_id": "1cef7405d0e61fb0decc89323669a012", 
    "source_last_seq": 19
}
*/


- (CBLStatus) do_GET_active_tasks {
    // http://wiki.apache.org/couchdb/HttpGetActiveTasks

    // Get the current task info of all replicators:
    NSMutableArray* activity = $marray();
    for (CBLDatabase* db in _dbManager.allOpenDatabases) {
        for (CBL_Replicator* repl in db.activeReplicators) {
            [activity addObject: repl.activeTaskInfo];
        }
    }

    [self parseChangesMode];
    if (_changesMode >= kContinuousFeed) {
        // Continuous activity feed (this is a CBL-specific API):
        [self sendResponseHeaders];
        for (NSDictionary* item in activity)
            [self sendContinuousLine: item];

        // Listen for activity changes:
        [[NSNotificationCenter defaultCenter] addObserver: self
                                                 selector: @selector(replicationChanged:)
                                                     name: CBL_ReplicatorProgressChangedNotification
                                                   object: nil];
        [[NSNotificationCenter defaultCenter] addObserver: self
                                                 selector: @selector(replicationChanged:)
                                                     name: CBL_ReplicatorStoppedNotification
                                                   object: nil];
        // Don't close connection; more data to come
        return 0;
        
    } else {
        // Normal (CouchDB-style) snapshot of activity:
        _response.body = [[CBL_Body alloc] initWithArray: activity];
        return kCBLStatusOK;
    }
}

// subroutine of do_GET_active_tasks
- (void) replicationChanged: (NSNotification*)n {
    CBL_Replicator* repl = n.object;
    if (repl.db.manager == _dbManager)
        [self sendContinuousLine: repl.activeTaskInfo];
}


<<<<<<< HEAD
#pragma mark - CHANGES:


- (NSDictionary*) changeDictForRev: (CBL_Revision*)rev {
    return $dict({@"seq", @([_db getRevisionSequence: rev])},
                 {@"id",  rev.docID},
                 {@"changes", $marray($dict({@"rev", rev.revID}))},
                 {@"deleted", rev.deleted ? $true : nil},
                 {@"doc", (_changesIncludeDocs ? rev.properties : nil)});
}

- (NSDictionary*) responseBodyForChanges: (NSArray*)changes since: (UInt64)since {
    NSArray* results = [changes my_map: ^(id rev) {return [self changeDictForRev: rev];}];
    if (changes.count > 0)
        since = [_db getRevisionSequence: changes.lastObject];
    return $dict({@"results", results}, {@"last_seq", @(since)});
}


- (NSDictionary*) responseBodyForChangesWithConflicts: (NSArray*)changes
                                                since: (UInt64)since
                                                limit: (NSUInteger)limit
{
    // Assumes the changes are grouped by docID so that conflicts will be adjacent.
    NSMutableArray* entries = [NSMutableArray arrayWithCapacity: changes.count];
    NSString* lastDocID = nil;
    NSDictionary* lastEntry = nil;
    for (CBL_Revision* rev in changes) {
        NSString* docID = rev.docID;
        if ($equal(docID, lastDocID)) {
            [lastEntry[@"changes"] addObject: $dict({@"rev", rev.revID})];
        } else {
            lastEntry = [self changeDictForRev: rev];
            [entries addObject: lastEntry];
            lastDocID = docID;
        }
    }
    // After collecting revisions, sort by sequence:
    [entries sortUsingComparator: ^NSComparisonResult(id e1, id e2) {
        return CBLSequenceCompare([e1[@"seq"] longLongValue],
                                 [e2[@"seq"] longLongValue]);
    }];
    if (entries.count > limit)
        [entries removeObjectsInRange: NSMakeRange(limit, entries.count - limit)];
    id lastSeq = (entries.lastObject)[@"seq"] ?: @(since);
    return $dict({@"results", entries}, {@"last_seq", lastSeq});
}


// Send a JSON object followed by a newline without closing the connection.
// Used by the continuous mode of _changes and _active_tasks.
- (void) sendContinuousLine: (NSDictionary*)changeDict {
    NSMutableData* json = [[CBLJSON dataWithJSONObject: changeDict
                                               options: 0 error: NULL] mutableCopy];
    [json appendBytes: "\n" length: 1];
    if (_onDataAvailable)
        _onDataAvailable(json, NO);
}


- (void) dbChanged: (NSNotification*)n {
    // Prevent myself from being dealloced if my client finishes during the call (see issue #266)
    __unused id retainSelf = self;

    NSMutableArray* changes = $marray();
    for (CBLDatabaseChange* change in (n.userInfo)[@"changes"]) {
        CBL_Revision* rev = change.addedRevision;
        CBL_Revision* winningRev = change.winningRevision;

        if (!_changesIncludeConflicts) {
            if (!winningRev)
                continue;     // this change doesn't affect the winning rev ID, no need to send it
            else if (!$equal(winningRev, rev)) {
                // This rev made a _different_ rev current, so substitute that one.
                // We need to emit the current sequence # in the feed, so put it in the rev.
                // This isn't correct internally (this is an old rev so it has an older sequence)
                // but consumers of the _changes feed don't care about the internal state.
                CBL_MutableRevision* mRev = winningRev.mutableCopy;
                if (_changesIncludeDocs)
                    [_db loadRevisionBody: mRev options: 0];
                if ([_db getRevisionSequence: rev] > 0)
                    mRev.sequence = rev.sequence;
                rev = mRev;
            }
        }
        
        if (![_db runFilter: _changesFilter params: _changesFilterParams onRevision:rev])
            continue;

        if (_longpoll) {
            [changes addObject: rev];
        } else {
            Log(@"CBL_Router: Sending continous change chunk");
            [self sendContinuousLine: [self changeDictForRev: rev]];
        }
    }

    if (_longpoll && changes.count > 0) {
        Log(@"CBL_Router: Sending longpoll response");
        [self sendResponseHeaders];
        NSDictionary* body = [self responseBodyForChanges: changes since: 0];
        _response.body = [CBL_Body bodyWithProperties: body];
        [self sendResponseBodyAndFinish: YES];
    }

    retainSelf = nil;
}


- (CBLStatus) do_GET_changes: (CBLDatabase*)db {
    // http://wiki.apache.org/couchdb/HTTP_database_API#Changes
    
    NSString* feed = [self query: @"feed"];
    _longpoll = $equal(feed, @"longpoll");
    BOOL continuous = !_longpoll && $equal(feed, @"continuous");
    
    // Regular poll is cacheable:
    if (!_longpoll && !continuous && [self cacheWithEtag: $sprintf(@"%lld", _db.lastSequenceNumber)])
        return kCBLStatusNotModified;

    // Get options:
    CBLChangesOptions options = kDefaultCBLChangesOptions;
    _changesIncludeDocs = [self boolQuery: @"include_docs"];
    _changesIncludeConflicts = $equal([self query: @"style"], @"all_docs");
    options.includeDocs = _changesIncludeDocs;
    options.includeConflicts = _changesIncludeConflicts;
    options.contentOptions = [self contentOptions];
    options.sortBySequence = !options.includeConflicts;
    options.limit = [self intQuery: @"limit" defaultValue: options.limit];
    int since = [[self query: @"since"] intValue];
    
    NSString* filterName = [self query: @"filter"];
    if (filterName) {
        CBLStatus status;
        _changesFilter = [_db compileFilterNamed: filterName status: &status];
        if (!_changesFilter)
            return status;
        _changesFilterParams = [self.queries copy];
        LogTo(CBL_Router, @"Filter params=%@", _changesFilterParams);
    }

    CBLStatus status;
    CBL_RevisionList* changes = [db changesSinceSequence: since
                                                 options: &options
                                                  filter: _changesFilter
                                                  params: _changesFilterParams
                                                  status: &status];
    if (!changes)
        return status;
    
    
    if (continuous || (_longpoll && changes.count==0)) {
        // Response is going to stay open (continuous, or hanging GET):
        if (continuous) {
            [self sendResponseHeaders];
            for (CBL_Revision* rev in changes) 
                [self sendContinuousLine: [self changeDictForRev: rev]];
        }
        [[NSNotificationCenter defaultCenter] addObserver: self 
                                                 selector: @selector(dbChanged:)
                                                     name: CBL_DatabaseChangesNotification
                                                   object: db];

        NSString* heartbeatParam = [self query:@"heartbeat"];
        if (heartbeatParam) {
            NSTimeInterval heartbeat = [heartbeatParam doubleValue] / 1000.0;
            if (heartbeat <= 0)
                return kCBLStatusBadRequest;
            else if (heartbeat < kMinHeartbeat)
                heartbeat = kMinHeartbeat;
            [self startHeartbeat: heartbeat];
        }
        
        // Don't close connection; more data to come
        return 0;
    } else {
        // Return a response immediately and close the connection:
        if (_changesIncludeConflicts)
            _response.bodyObject = [self responseBodyForChangesWithConflicts: changes.allRevisions
                                                                       since: since
                                                                       limit: options.limit];
        else
            _response.bodyObject = [self responseBodyForChanges: changes.allRevisions since: since];
        return kCBLStatusOK;
    }
}


=======
>>>>>>> 0efcbc8e
#pragma mark - DOCUMENT REQUESTS:


static NSArray* parseJSONRevArrayQuery(NSString* queryStr) {
    queryStr = [queryStr stringByReplacingPercentEscapesUsingEncoding: NSUTF8StringEncoding];
    if (!queryStr)
        return nil;
    NSData* queryData = [queryStr dataUsingEncoding: NSUTF8StringEncoding];
    return $castIfArrayOf(NSString, [CBLJSON JSONObjectWithData: queryData
                                                       options: 0
                                                         error: NULL]);
}

- (CBLStatus)do_OPTIONS: (CBLDatabase *)db docID:(NSString *)docID {
    return kCBLStatusOK;
}

- (CBLStatus) do_GET: (CBLDatabase*)db docID: (NSString*)docID {
    // http://wiki.apache.org/couchdb/HTTP_Document_API#GET
    BOOL isLocalDoc = [docID hasPrefix: @"_local/"];
    CBLContentOptions options = [self contentOptions];
    NSString* openRevsParam = [self query: @"open_revs"];
    BOOL mustSendJSON = [self explicitlyAcceptsType: @"application/json"];
    if (openRevsParam == nil || isLocalDoc) {
        // Regular GET:
        NSString* revID = [self query: @"rev"];  // often nil
        CBL_Revision* rev;
        BOOL includeAttachments = NO, sendMultipart = NO;
        if (isLocalDoc) {
            rev = [db.storage getLocalDocumentWithID: docID revisionID: revID];
        } else {
            includeAttachments = (options & kCBLIncludeAttachments) != 0;
            if (includeAttachments) {
                sendMultipart = !mustSendJSON;
                if (sendMultipart)
                    options &= ~kCBLIncludeAttachments;
            }
            CBLStatus status;
            rev = [db getDocumentWithID: docID revisionID: revID options: options status: &status];
            if (!rev) {
                if (status == kCBLStatusDeleted)
                    _response.statusReason = @"deleted";
                else
                    _response.statusReason = @"missing";
                return status;
            }
        }

        if (!rev)
            return kCBLStatusNotFound;
        if ([self cacheWithEtag: rev.revID])        // set ETag and check conditional GET
            return kCBLStatusNotModified;
        
        if (includeAttachments) {
            int minRevPos = 1;
            NSArray* attsSince = parseJSONRevArrayQuery([self query: @"atts_since"]);
            NSString* ancestorID = [_db.storage findCommonAncestorOf: rev withRevIDs: attsSince];
            if (ancestorID)
                minRevPos = [CBL_Revision generationFromRevID: ancestorID] + 1;
            CBL_MutableRevision* stubbedRev = rev.mutableCopy;
            [CBLDatabase stubOutAttachmentsIn: stubbedRev beforeRevPos: minRevPos
                            attachmentsFollow: sendMultipart];
            rev = stubbedRev;
        }

        if (sendMultipart)
            [_response setMultipartBody: [db multipartWriterForRevision: rev
                                                            contentType: @"multipart/related"]];
        else
            _response.body = rev.body;
        
    } else {
        // open_revs query:
        NSMutableArray* result;
        if ($equal(openRevsParam, @"all")) {
            // ?open_revs=all returns all current/leaf revisions:
            BOOL includeDeleted = [self boolQuery: @"include_deleted"];
            CBL_RevisionList* allRevs = [_db.storage getAllRevisionsOfDocumentID: docID
                                                                     onlyCurrent: YES];
            result = [NSMutableArray arrayWithCapacity: allRevs.count];
            for (CBL_Revision* rev in allRevs.allRevisions) {
                if (!includeDeleted && rev.deleted)
                    continue;
                CBLStatus status;
                CBL_Revision* loadedRev = [_db revisionByLoadingBody: rev options: options
                                                              status: &status];
                if (loadedRev)
                    [result addObject: $dict({@"ok", loadedRev.properties})];
                else if (status < kCBLStatusServerError)
                    [result addObject: $dict({@"missing", rev.revID})];
                else
                    return status;  // internal error getting revision
            }
                
        } else {
            // ?open_revs=[...] returns an array of specific revisions of the document:
            NSArray* openRevs = $castIf(NSArray, [self jsonQuery: @"open_revs" error: NULL]);
            if (!openRevs)
                return kCBLStatusBadParam;
            result = [NSMutableArray arrayWithCapacity: openRevs.count];
            for (NSString* revID in openRevs) {
                if (![revID isKindOfClass: [NSString class]])
                    return kCBLStatusBadID;
                CBLStatus status;
                CBL_Revision* rev = [db getDocumentWithID: docID revisionID: revID
                                                options: options status: &status];
                if (rev)
                    [result addObject: $dict({@"ok", rev.properties})];
                else
                    [result addObject: $dict({@"missing", revID})];
            }
        }

        // Response type defaults to multipart unless JSON is specified:
        if (mustSendJSON)
            _response.bodyObject = result;
        else
            [_response setMultipartBody: result type: @"multipart/mixed"];
    }
    return kCBLStatusOK;
}


- (CBLStatus) do_GET: (CBLDatabase*)db docID: (NSString*)docID attachment: (NSString*)attachmentName {
    CBLStatus status;
    CBL_Revision* rev = [db getDocumentWithID: docID
                                 revisionID: [self query: @"rev"]  // often nil
                                    options: kCBLNoBody
                                     status: &status];        // all we need is revID & sequence
    if (!rev)
        return status;
    if ([self cacheWithEtag: rev.revID])        // set ETag and check conditional GET
        return kCBLStatusNotModified;
    
    NSString* acceptEncoding = [_request valueForHTTPHeaderField: @"Accept-Encoding"];
    BOOL acceptEncoded = (acceptEncoding
                          && [acceptEncoding rangeOfString: @"gzip"].length > 0
                          && [_request valueForHTTPHeaderField: @"Range"] == nil);

    CBL_Attachment* attachment = [_db attachmentForRevision: rev
                                                      named: attachmentName
                                                     status: &status];
    if (!attachment)
        return status;

    if ($equal(_request.HTTPMethod, @"HEAD")) {
        NSURL* fileURL = attachment.dataURL;
        if (_local) {
            // Let in-app clients know the location of the attachment file:
            _response[@"Location"] = fileURL.absoluteString;
        }
        UInt64 length = attachment->length;
        if (acceptEncoded && attachment->encoding == kCBLAttachmentEncodingGZIP && attachment->encodedLength)
            length = attachment->encodedLength;
        _response[@"Content-Length"] = $sprintf(@"%llu", length);
        
    } else {
        NSData* contents = acceptEncoded ? attachment.data : attachment.decodedData;
        if (!contents)
            return kCBLStatusNotFound;
        _response.body = [CBL_Body bodyWithJSON: contents];   //FIX: This is a lie, it's not JSON
    }
    NSString* type = attachment.contentType;
    if (type)
        _response[@"Content-Type"] = type;
    if (acceptEncoding && attachment->encoding == kCBLAttachmentEncodingGZIP)
        _response[@"Content-Encoding"] = @"gzip";
    return kCBLStatusOK;
}


- (CBLStatus) update: (CBLDatabase*)db
              docID: (NSString*)docID
               body: (CBL_Body*)body
           deleting: (BOOL)deleting
      allowConflict: (BOOL)allowConflict
         createdRev: (CBL_Revision**)outRev
{
    if (body && !body.isValidJSON)
        return kCBLStatusBadJSON;
    
    NSString* prevRevID;
    
    if (!deleting) {
        NSDictionary* properties = body.properties;
        deleting = properties.cbl_deleted;
        if (!docID) {
            // POST's doc ID may come from the _id field of the JSON body.
            docID = properties.cbl_id;
            if (!docID && deleting)
                return kCBLStatusBadID;
        }
        // PUT's revision ID comes from the JSON body.
        prevRevID = properties.cbl_rev;
    } else {
        // DELETE's revision ID comes from the ?rev= query param
        prevRevID = [self query: @"rev"];
    }

    // A backup source of revision ID is an If-Match header:
    if (!prevRevID)
        prevRevID = self.ifMatch;

    CBL_MutableRevision* rev = [[CBL_MutableRevision alloc] initWithDocID: docID revID: nil
                                                                  deleted: deleting];
    if (!rev)
        return kCBLStatusBadID;
    rev.body = body;
    
    CBLStatus status;
    if ([docID hasPrefix: @"_local/"])
        *outRev = [db.storage putLocalRevision: rev
                                prevRevisionID: prevRevID
                                      obeyMVCC: YES
                                        status: &status];
    else
        *outRev = [db putRevision: rev prevRevisionID: prevRevID
                    allowConflict: allowConflict
                           status: &status];
    return status;
}


- (CBLStatus) update: (CBLDatabase*)db
              docID: (NSString*)docID
               body: (CBL_Body*)body
           deleting: (BOOL)deleting
{
    if (docID) {
        // On PUT/DELETE, get revision ID from either ?rev= query, If-Match: header, or doc body:
        NSString* revParam = [self query: @"rev"];
        NSString* ifMatch = [_request valueForHTTPHeaderField: @"If-Match"];
        if (ifMatch) {
            if (!revParam)
                revParam = ifMatch;
            else if (!$equal(revParam, ifMatch))
                return 400;
        }
        if (revParam && body) {
            id revProp = body.properties.cbl_rev;
            if (!revProp) {
                // No _rev property in body, so use ?rev= query param instead:
                NSMutableDictionary* props = body.properties.mutableCopy;
                props[@"_rev"] = revParam;
                body = [CBL_Body bodyWithProperties: props];
            } else if (!$equal(revProp, revParam)) {
                return 400; // mismatch between _rev and rev
            }
        }
    }

    CBL_Revision* rev;
    CBLStatus status = [self update: db docID: docID body: body
                           deleting: deleting
                      allowConflict: NO
                         createdRev: &rev];
    if (status < 300) {
        [self cacheWithEtag: rev.revID];        // set ETag
        if (!deleting) {
            NSURL* url = _request.URL;
            if (!docID)
                url = [url URLByAppendingPathComponent: rev.docID];
            [self setResponseLocation: url];
        }
        _response.bodyObject = $dict({@"ok", $true},
                                     {@"id", rev.docID},
                                     {@"rev", rev.revID});
    }
    return status;
}


- (CBLStatus) readDocumentBodyThen: (CBLStatus(^)(CBL_Body*))block {
    CBLStatus status;
    NSDictionary* headers = _request.allHTTPHeaderFields;
    NSInputStream* bodyStream = _request.HTTPBodyStream;
    if (bodyStream) {
        block = [block copy];
        status = [CBLMultipartDocumentReader readStream: bodyStream
                                                headers: headers
                                             toDatabase: _db
                                                   then: ^(CBLMultipartDocumentReader* reader) {
            // Called when the reader is done reading/parsing the stream:
            CBLStatus status = reader.status;
            if (!CBLStatusIsError(status)) {
                NSDictionary* properties = reader.document;
                if (properties)
                    status = block([CBL_Body bodyWithProperties: properties]);
                else
                    status = kCBLStatusBadRequest;
            }
            _response.internalStatus = status;
            [self sendResponseHeaders];
            [self sendResponseBodyAndFinish: YES];
        }];

        if (CBLStatusIsError(status))
            return status;
        // Don't close connection; more data to come
        return 0;

    } else {
        NSDictionary* properties = [CBLMultipartDocumentReader readData: _request.HTTPBody
                                                                headers: headers
                                                             toDatabase: _db
                                                                 status: &status];
        if (CBLStatusIsError(status))
            return status;
        else if (!properties)
            return kCBLStatusBadRequest;
        return block([CBL_Body bodyWithProperties: properties]);
    }
}


- (CBLStatus) do_POST: (CBLDatabase*)db {
    CBLStatus status = [self openDB];
    if (CBLStatusIsError(status))
        return status;
    return [self readDocumentBodyThen: ^(CBL_Body *body) {
        return [self update: db docID: nil body: body deleting: NO];
    }];
}


- (CBLStatus) do_PUT: (CBLDatabase*)db docID: (NSString*)docID {
    return [self readDocumentBodyThen: ^CBLStatus(CBL_Body *body) {
        if (![self query: @"new_edits"] || [self boolQuery: @"new_edits"]) {
            // Regular PUT:
            return [self update: db docID: docID body: body deleting: NO];
        } else {
            // PUT with new_edits=false -- forcible insertion of existing revision:
            CBL_Revision* rev = [[CBL_Revision alloc] initWithBody: body];
            if (!rev)
                return kCBLStatusBadJSON;
            if (!$equal(rev.docID, docID) || !rev.revID)
                return kCBLStatusBadID;
            NSArray* history = [CBLDatabase parseCouchDBRevisionHistory: body.properties];
            CBLStatus status = [_db forceInsert: rev revisionHistory: history source: nil];
            if (!CBLStatusIsError(status)) {
                _response.bodyObject = $dict({@"ok", $true},
                                             {@"id", rev.docID},
                                             {@"rev", rev.revID});
            }
            return status;
        }
    }];
}


- (CBLStatus) do_DELETE: (CBLDatabase*)db docID: (NSString*)docID {
    return [self update: db docID: docID body: nil deleting: YES];
}


- (CBLStatus) updateAttachment: (NSString*)attachment
                        docID: (NSString*)docID
                         body: (CBL_BlobStoreWriter*)body
{
    CBLStatus status;
    CBL_Revision* rev = [_db updateAttachment: attachment 
                                       body: body
                                       type: [_request valueForHTTPHeaderField: @"Content-Type"]
                                   encoding: kCBLAttachmentEncodingNone
                                    ofDocID: docID
                                      revID: ([self query: @"rev"] ?: self.ifMatch)
                                     status: &status];
    if (status < 300) {
        _response.bodyObject = $dict({@"ok", $true}, {@"id", rev.docID}, {@"rev", rev.revID});
        [self cacheWithEtag: rev.revID];
        if (body)
            [self setResponseLocation: _request.URL];
    }
    return status;
}


- (CBLStatus) do_PUT: (CBLDatabase*)db docID: (NSString*)docID attachment: (NSString*)attachment {
    CBL_BlobStoreWriter* blob = db.attachmentWriter;
    NSInputStream* bodyStream = _request.HTTPBodyStream;
    if (bodyStream) {
        // OPT: Should read this asynchronously
        NSMutableData* buffer = [NSMutableData dataWithLength: 32768];
        NSInteger bytesRead;
        do {
            bytesRead = [bodyStream read: buffer.mutableBytes maxLength: buffer.length];
            if (bytesRead > 0) {
                [blob appendData: [NSData dataWithBytesNoCopy: buffer.mutableBytes
                                                       length: bytesRead freeWhenDone: NO]];
            }
        } while (bytesRead > 0);
        if (bytesRead < 0)
            return kCBLStatusBadAttachment;
        
    } else {
        NSData* body = _request.HTTPBody;
        if (body)
            [blob appendData: body];
    }
    [blob finish];

    return [self updateAttachment: attachment docID: docID body: blob];
}


- (CBLStatus) do_DELETE: (CBLDatabase*)db docID: (NSString*)docID attachment: (NSString*)attachment {
    return [self updateAttachment: attachment docID: docID body: nil];
}


#pragma mark - VIEW QUERIES:


- (CBLStatus) queryDesignDoc: (NSString*)designDoc view: (NSString*)viewName keys: (NSArray*)keys {
    NSString* tdViewName = $sprintf(@"%@/%@", designDoc, viewName);
    CBLStatus status;
    CBLView* view = [_db compileViewNamed: tdViewName status: &status];
    if (!view)
        return status;
    
    CBLQueryOptions *options = [self getQueryOptions];
    if (!options)
        return kCBLStatusBadRequest;
    if (keys)
        options.keys = keys;

    status = [view updateIndex];
    if (status >= kCBLStatusBadRequest)
        return status;
    
    // Check for conditional GET and set response Etag header:
    if (!keys) {
        SequenceNumber eTag = options->includeDocs ? _db.lastSequenceNumber : view.lastSequenceIndexed;
        if ([self cacheWithEtag: $sprintf(@"%lld", eTag)])
            return kCBLStatusNotModified;
    }
    return [self queryView: view withOptions: options];
}


- (CBLStatus) queryView: (CBLView*)view withOptions: (CBLQueryOptions*)options {
    CBLStatus status;
    CBLQueryIteratorBlock iterator = [view _queryWithOptions: options status: &status];
    if (!iterator)
        return status;
    NSArray* rows = [self queryIteratorAllRows: iterator];
    id updateSeq = options->updateSeq ? @(view.lastSequenceIndexed) : nil;
    _response.bodyObject = $dict({@"rows", rows},
                                 {@"total_rows", @(view.totalRows)},
                                 {@"offset", @(options->skip)},
                                 {@"update_seq", updateSeq});
    return kCBLStatusOK;
}


- (CBLStatus) do_GET: (CBLDatabase*)db designDocID: (NSString*)designDoc view: (NSString*)viewName {
    return [self queryDesignDoc: designDoc view: viewName keys: nil];
}


- (CBLStatus) do_POST: (CBLDatabase*)db designDocID: (NSString*)designDoc view: (NSString*)viewName {
    NSArray* keys = $castIf(NSArray, (self.bodyAsDictionary)[@"keys"]);
    if (!keys)
        return kCBLStatusBadParam;
    return [self queryDesignDoc: designDoc view: viewName keys: keys];
}


- (CBLStatus) do_POST_temp_view: (CBLDatabase*)db {
    if (![[_request valueForHTTPHeaderField: @"Content-Type"] hasPrefix: @"application/json"])
        return kCBLStatusUnsupportedType;
    CBL_Body* requestBody = [CBL_Body bodyWithJSON: _request.HTTPBody];
    if (!requestBody.isValidJSON)
        return kCBLStatusBadJSON;
    NSDictionary* props = requestBody.properties;
    if (!props)
        return kCBLStatusBadJSON;
    
    CBLQueryOptions *options = [self getQueryOptions];
    if (!options)
        return kCBLStatusBadRequest;
    
    if ([self cacheWithEtag: $sprintf(@"%lld", _db.lastSequenceNumber)])  // conditional GET
        return kCBLStatusNotModified;

    CBLView* view = [_db viewNamed: @"@@TEMPVIEW@@"];
    if (![view compileFromProperties: props language: @"javascript"])
        return kCBLStatusBadRequest;

    @try {
        CBLStatus status = [view updateIndex];
        if (status >= kCBLStatusBadRequest)
            return status;
        return [self queryView: view withOptions: options];
    } @finally {
        [view deleteView];
    }
}


@end<|MERGE_RESOLUTION|>--- conflicted
+++ resolved
@@ -475,197 +475,6 @@
 }
 
 
-<<<<<<< HEAD
-#pragma mark - CHANGES:
-
-
-- (NSDictionary*) changeDictForRev: (CBL_Revision*)rev {
-    return $dict({@"seq", @([_db getRevisionSequence: rev])},
-                 {@"id",  rev.docID},
-                 {@"changes", $marray($dict({@"rev", rev.revID}))},
-                 {@"deleted", rev.deleted ? $true : nil},
-                 {@"doc", (_changesIncludeDocs ? rev.properties : nil)});
-}
-
-- (NSDictionary*) responseBodyForChanges: (NSArray*)changes since: (UInt64)since {
-    NSArray* results = [changes my_map: ^(id rev) {return [self changeDictForRev: rev];}];
-    if (changes.count > 0)
-        since = [_db getRevisionSequence: changes.lastObject];
-    return $dict({@"results", results}, {@"last_seq", @(since)});
-}
-
-
-- (NSDictionary*) responseBodyForChangesWithConflicts: (NSArray*)changes
-                                                since: (UInt64)since
-                                                limit: (NSUInteger)limit
-{
-    // Assumes the changes are grouped by docID so that conflicts will be adjacent.
-    NSMutableArray* entries = [NSMutableArray arrayWithCapacity: changes.count];
-    NSString* lastDocID = nil;
-    NSDictionary* lastEntry = nil;
-    for (CBL_Revision* rev in changes) {
-        NSString* docID = rev.docID;
-        if ($equal(docID, lastDocID)) {
-            [lastEntry[@"changes"] addObject: $dict({@"rev", rev.revID})];
-        } else {
-            lastEntry = [self changeDictForRev: rev];
-            [entries addObject: lastEntry];
-            lastDocID = docID;
-        }
-    }
-    // After collecting revisions, sort by sequence:
-    [entries sortUsingComparator: ^NSComparisonResult(id e1, id e2) {
-        return CBLSequenceCompare([e1[@"seq"] longLongValue],
-                                 [e2[@"seq"] longLongValue]);
-    }];
-    if (entries.count > limit)
-        [entries removeObjectsInRange: NSMakeRange(limit, entries.count - limit)];
-    id lastSeq = (entries.lastObject)[@"seq"] ?: @(since);
-    return $dict({@"results", entries}, {@"last_seq", lastSeq});
-}
-
-
-// Send a JSON object followed by a newline without closing the connection.
-// Used by the continuous mode of _changes and _active_tasks.
-- (void) sendContinuousLine: (NSDictionary*)changeDict {
-    NSMutableData* json = [[CBLJSON dataWithJSONObject: changeDict
-                                               options: 0 error: NULL] mutableCopy];
-    [json appendBytes: "\n" length: 1];
-    if (_onDataAvailable)
-        _onDataAvailable(json, NO);
-}
-
-
-- (void) dbChanged: (NSNotification*)n {
-    // Prevent myself from being dealloced if my client finishes during the call (see issue #266)
-    __unused id retainSelf = self;
-
-    NSMutableArray* changes = $marray();
-    for (CBLDatabaseChange* change in (n.userInfo)[@"changes"]) {
-        CBL_Revision* rev = change.addedRevision;
-        CBL_Revision* winningRev = change.winningRevision;
-
-        if (!_changesIncludeConflicts) {
-            if (!winningRev)
-                continue;     // this change doesn't affect the winning rev ID, no need to send it
-            else if (!$equal(winningRev, rev)) {
-                // This rev made a _different_ rev current, so substitute that one.
-                // We need to emit the current sequence # in the feed, so put it in the rev.
-                // This isn't correct internally (this is an old rev so it has an older sequence)
-                // but consumers of the _changes feed don't care about the internal state.
-                CBL_MutableRevision* mRev = winningRev.mutableCopy;
-                if (_changesIncludeDocs)
-                    [_db loadRevisionBody: mRev options: 0];
-                if ([_db getRevisionSequence: rev] > 0)
-                    mRev.sequence = rev.sequence;
-                rev = mRev;
-            }
-        }
-        
-        if (![_db runFilter: _changesFilter params: _changesFilterParams onRevision:rev])
-            continue;
-
-        if (_longpoll) {
-            [changes addObject: rev];
-        } else {
-            Log(@"CBL_Router: Sending continous change chunk");
-            [self sendContinuousLine: [self changeDictForRev: rev]];
-        }
-    }
-
-    if (_longpoll && changes.count > 0) {
-        Log(@"CBL_Router: Sending longpoll response");
-        [self sendResponseHeaders];
-        NSDictionary* body = [self responseBodyForChanges: changes since: 0];
-        _response.body = [CBL_Body bodyWithProperties: body];
-        [self sendResponseBodyAndFinish: YES];
-    }
-
-    retainSelf = nil;
-}
-
-
-- (CBLStatus) do_GET_changes: (CBLDatabase*)db {
-    // http://wiki.apache.org/couchdb/HTTP_database_API#Changes
-    
-    NSString* feed = [self query: @"feed"];
-    _longpoll = $equal(feed, @"longpoll");
-    BOOL continuous = !_longpoll && $equal(feed, @"continuous");
-    
-    // Regular poll is cacheable:
-    if (!_longpoll && !continuous && [self cacheWithEtag: $sprintf(@"%lld", _db.lastSequenceNumber)])
-        return kCBLStatusNotModified;
-
-    // Get options:
-    CBLChangesOptions options = kDefaultCBLChangesOptions;
-    _changesIncludeDocs = [self boolQuery: @"include_docs"];
-    _changesIncludeConflicts = $equal([self query: @"style"], @"all_docs");
-    options.includeDocs = _changesIncludeDocs;
-    options.includeConflicts = _changesIncludeConflicts;
-    options.contentOptions = [self contentOptions];
-    options.sortBySequence = !options.includeConflicts;
-    options.limit = [self intQuery: @"limit" defaultValue: options.limit];
-    int since = [[self query: @"since"] intValue];
-    
-    NSString* filterName = [self query: @"filter"];
-    if (filterName) {
-        CBLStatus status;
-        _changesFilter = [_db compileFilterNamed: filterName status: &status];
-        if (!_changesFilter)
-            return status;
-        _changesFilterParams = [self.queries copy];
-        LogTo(CBL_Router, @"Filter params=%@", _changesFilterParams);
-    }
-
-    CBLStatus status;
-    CBL_RevisionList* changes = [db changesSinceSequence: since
-                                                 options: &options
-                                                  filter: _changesFilter
-                                                  params: _changesFilterParams
-                                                  status: &status];
-    if (!changes)
-        return status;
-    
-    
-    if (continuous || (_longpoll && changes.count==0)) {
-        // Response is going to stay open (continuous, or hanging GET):
-        if (continuous) {
-            [self sendResponseHeaders];
-            for (CBL_Revision* rev in changes) 
-                [self sendContinuousLine: [self changeDictForRev: rev]];
-        }
-        [[NSNotificationCenter defaultCenter] addObserver: self 
-                                                 selector: @selector(dbChanged:)
-                                                     name: CBL_DatabaseChangesNotification
-                                                   object: db];
-
-        NSString* heartbeatParam = [self query:@"heartbeat"];
-        if (heartbeatParam) {
-            NSTimeInterval heartbeat = [heartbeatParam doubleValue] / 1000.0;
-            if (heartbeat <= 0)
-                return kCBLStatusBadRequest;
-            else if (heartbeat < kMinHeartbeat)
-                heartbeat = kMinHeartbeat;
-            [self startHeartbeat: heartbeat];
-        }
-        
-        // Don't close connection; more data to come
-        return 0;
-    } else {
-        // Return a response immediately and close the connection:
-        if (_changesIncludeConflicts)
-            _response.bodyObject = [self responseBodyForChangesWithConflicts: changes.allRevisions
-                                                                       since: since
-                                                                       limit: options.limit];
-        else
-            _response.bodyObject = [self responseBodyForChanges: changes.allRevisions since: since];
-        return kCBLStatusOK;
-    }
-}
-
-
-=======
->>>>>>> 0efcbc8e
 #pragma mark - DOCUMENT REQUESTS:
 
 
