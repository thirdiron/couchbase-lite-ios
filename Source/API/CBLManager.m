//
//  CBLManager.m
//  CouchbaseLite
//
//  Created by Jens Alfke on 6/19/12.
//  Copyright (c) 2012-2013 Couchbase, Inc. All rights reserved.
//
//  Licensed under the Apache License, Version 2.0 (the "License"); you may not use this file
//  except in compliance with the License. You may obtain a copy of the License at
//    http://www.apache.org/licenses/LICENSE-2.0
//  Unless required by applicable law or agreed to in writing, software distributed under the
//  License is distributed on an "AS IS" BASIS, WITHOUT WARRANTIES OR CONDITIONS OF ANY KIND,
//  either express or implied. See the License for the specific language governing permissions
//  and limitations under the License.

#import "CBLManager.h"
#import "CouchbaseLitePrivate.h"

#import "CBLDatabase.h"
#import "CBLDatabase+Attachments.h"
#import "CBLDatabase+Insertion.h"
#import "CBLDatabase+Internal.h"
#import "CBLDatabase+Replication.h"
#import "CBLManager+Internal.h"
#import "CBL_Pusher.h"
#import "CBL_Server.h"
#import "CBL_URLProtocol.h"
#import "CBLPersonaAuthorizer.h"
#import "CBLFacebookAuthorizer.h"
#import "CBLOAuth1Authorizer.h"
#import "CBL_Shared.h"
#import "CBLInternal.h"
#import "CBLMisc.h"
#import "CBLStatus.h"
#import "MYBlockUtils.h"


#define kOldDBExtension @"touchdb" // Used before CBL beta 1
#define kDBExtension @"cblite"


static const CBLManagerOptions kCBLManagerDefaultOptions;

@interface CBLManager ()

@property (nonatomic) NSMutableDictionary* customHTTPHeaders;

@end

@implementation CBLManager
{
    NSString* _dir;
    CBLManagerOptions _options;
    NSThread* _thread;
    dispatch_queue_t _dispatchQueue;
    NSMutableDictionary* _databases;
    NSURL* _internalURL;
    NSMutableArray* _replications;
    __weak CBL_Shared *_shared;
    id _strongShared;       // optional strong reference to _shared
}


<<<<<<< HEAD
@synthesize dispatchQueue=_dispatchQueue, directory = _dir;

=======
@synthesize dispatchQueue=_dispatchQueue;
@synthesize customHTTPHeaders = _customHTTPHeaders;
>>>>>>> 5f7c6ee0

// http://wiki.apache.org/couchdb/HTTP_database_API#Naming_and_Addressing
#define kLegalChars @"abcdefghijklmnopqrstuvwxyz0123456789_$()+-/"
static NSCharacterSet* kIllegalNameChars;

+ (void) initialize {
    if (self == [CBLManager class]) {
        kIllegalNameChars = [[NSCharacterSet characterSetWithCharactersInString: kLegalChars]
                             invertedSet];
    }
}


+ (void) enableLogging: (NSString*)type {
    EnableLog(YES);
    if (type != nil)
        _EnableLogTo(type, YES);
}


+ (NSString*) defaultDirectory {
    NSArray* paths = NSSearchPathForDirectoriesInDomains(NSApplicationSupportDirectory,
                                                         NSUserDomainMask, YES);
    NSString* path = paths[0];
#if !TARGET_OS_IPHONE
    path = [path stringByAppendingPathComponent: [[NSBundle mainBundle] bundleIdentifier]];
#endif
    return [path stringByAppendingPathComponent: @"CouchbaseLite"];
}


static CBLManager* sInstance;

+ (instancetype) sharedInstance {
    static dispatch_once_t onceToken;
    dispatch_once(&onceToken, ^{
        sInstance = [[self alloc] init];
        LogTo(CBLDatabase, @"%@ is the sharedInstance", sInstance);
    });
    return sInstance;
}


- (instancetype) init {
    NSError* error;
    self = [self initWithDirectory: [[self class] defaultDirectory]
                           options: NULL
                             error: &error];
    if (!self)
        Warn(@"Failed to create CBLManager: %@", error);
    
    _customHTTPHeaders = [NSMutableDictionary dictionary];
    
    return self;
}


// Initializer for main manager (not copies).
- (instancetype) initWithDirectory: (NSString*)directory
                           options: (const CBLManagerOptions*)options
                             error: (NSError**)outError
{
    if (outError) *outError = nil;
    self = [self initWithDirectory: directory
                           options: options
                            shared: [[CBL_Shared alloc] init]];
    if (self) {
        if ([NSThread isMainThread])
            _dispatchQueue = dispatch_get_main_queue();
        else
            _thread = [NSThread currentThread];
        // Create the directory but don't fail if it already exists:
        NSError* error;
        if (![[NSFileManager defaultManager] createDirectoryAtPath: _dir
                                       withIntermediateDirectories: YES
                                                        attributes: nil
                                                             error: &error]) {
            if (!CBLIsFileExistsError(error)) {
                if (outError) *outError = error;
                return nil;
            }
        }
        [self upgradeOldDatabaseFiles];
    }
    return self;
}


// Base initializer.
- (instancetype) initWithDirectory: (NSString*)directory
                           options: (const CBLManagerOptions*)options
                            shared: (CBL_Shared*)shared
{
    self = [super init];
    if (self) {
        _dir = [directory copy];
        _options = options ? *options : kCBLManagerDefaultOptions;
        _shared = shared;
        _strongShared = _shared;
        _databases = [[NSMutableDictionary alloc] init];
        _replications = [[NSMutableArray alloc] init];
        LogTo(CBLDatabase, @"Created %@", self);
    }
    return self;
}


#if DEBUG
+ (instancetype) createEmptyAtPath: (NSString*)path {
    [[NSFileManager defaultManager] removeItemAtPath: path error: NULL];
    NSError* error;
    CBLManager* dbm = [[self alloc] initWithDirectory: path
                                              options: NULL
                                                error: &error];
    Assert(dbm, @"Failed to create db manager at %@: %@", path, error);
    AssertEqual(dbm.directory, path);
    return dbm;
}

+ (instancetype) createEmptyAtTemporaryPath: (NSString*)name {
    return [self createEmptyAtPath: [NSTemporaryDirectory() stringByAppendingPathComponent: name]];
}
#endif


- (id) copyWithZone: (NSZone*)zone {
    CBLManager *managerCopy = [[[self class] alloc] initWithDirectory: self.directory
                                           options: &_options
                                                               shared: _shared];
    
    managerCopy.customHTTPHeaders = [self.customHTTPHeaders copy];
    
    return managerCopy;
}

- (instancetype) copy {
    return [self copyWithZone: nil];
}


- (void) close {
    Assert(self != sInstance, @"Please don't close the sharedInstance!");
    LogTo(CBLDatabase, @"CLOSING %@ ...", self);
    for (CBLDatabase* db in _databases.allValues) {
        [db close];
    }
    [_databases removeAllObjects];
    _shared = nil;
    _strongShared = nil;
    LogTo(CBLDatabase, @"CLOSED %@", self);
}


- (void)dealloc
{
    [self close];
}


// Scan my dir for older ".touchdb" databases & rename them to ".cblite"
- (void) upgradeOldDatabaseFiles {
    NSFileManager* fmgr = [NSFileManager defaultManager];
    NSArray* files = [fmgr contentsOfDirectoryAtPath: _dir error: NULL];
    for (NSString* filename in [files pathsMatchingExtensions: @[kOldDBExtension]]) {
        NSString* oldPath = [_dir stringByAppendingPathComponent: filename];
        NSString* newPath = [oldPath.stringByDeletingPathExtension
                                            stringByAppendingPathExtension: kDBExtension];
        Log(@"Renaming old database file %@", oldPath);
        for (NSString* suffix in @[@"", @"-wal", @"-shm"]) {
            NSError* error;
            BOOL ok = [[NSFileManager defaultManager]
                    moveItemAtPath: [oldPath stringByAppendingString: suffix]
                            toPath: [newPath stringByAppendingString: suffix]
                             error: &error];
            if (!ok)
                Warn(@"Couldn't move %@: %@", oldPath, error);
        }
    }
}


- (NSString*) description {
    return $sprintf(@"%@[%p %@]", [self class], self, self.directory);
}


- (void) doAsync: (void (^)())block {
    if (_dispatchQueue)
        dispatch_async(_dispatchQueue, block);
    else
        MYOnThread(_thread, block);
}


- (CBL_Shared*) shared {
    CBL_Shared* shared = _shared;
    if (!shared) {
        shared = [[CBL_Shared alloc] init];
        _shared = shared;
    }
    return shared;
}


- (CBL_Server*) backgroundServer {
    CBL_Shared* shared = _shared;
    Assert(shared);
    @synchronized(shared) {
        CBL_Server* server = shared.backgroundServer;
        if (!server) {
            CBLManager* newManager = [self copy];
            if (newManager) {
                // The server's manager can't have a strong reference to the CBLShared, or it will
                // form a cycle (newManager -> strongShared -> backgroundServer -> newManager).
                newManager->_strongShared = nil;
                server = [[CBL_Server alloc] initWithManager: newManager];
                LogTo(CBLDatabase, @"%@ created %@ (with %@)", self, server, newManager);
            }
            Assert(server, @"Failed to create backgroundServer!");
            shared.backgroundServer = server;
        }
        return server;
    }
}


- (void) backgroundTellDatabaseNamed: (NSString*)dbName to: (void (^)(CBLDatabase*))block {
    [self.backgroundServer tellDatabaseNamed: dbName to: block];
}


- (NSURL*) internalURL {
    if (!_internalURL) {
        Class tdURLProtocol = NSClassFromString(@"CBL_URLProtocol");
        Assert(tdURLProtocol, @"CBL_URLProtocol class not found; link CouchbaseLiteListener.framework");
        NSURL* serverURL = [tdURLProtocol registerServer: self.backgroundServer];
        _internalURL = [tdURLProtocol HTTPURLForServerURL: serverURL];
    }
    return _internalURL;
}


#pragma mark - DATABASES (PUBLIC API):


+ (BOOL) isValidDatabaseName: (NSString*)name {
    return name.length > 0 && name.length < 240        // leave room for filename suffixes
            && [name rangeOfCharacterFromSet: kIllegalNameChars].length == 0
            && islower([name characterAtIndex: 0]);
}


- (NSArray*) allDatabaseNames {
    NSArray* files = [[NSFileManager defaultManager] contentsOfDirectoryAtPath: _dir error: NULL];
    files = [files pathsMatchingExtensions: @[kDBExtension]];
    return [files my_map: ^(id filename) {
        return [[filename stringByDeletingPathExtension]
                stringByReplacingOccurrencesOfString: @":" withString: @"/"];
    }];
}


- (NSArray*) allOpenDatabases {
    return _databases.allValues;
}


- (CBLDatabase*) objectForKeyedSubscript:(NSString*)key {
    return [self existingDatabaseNamed: key error: NULL];
}

- (CBLDatabase*) existingDatabaseNamed: (NSString*)name error: (NSError**)outError {
    CBLDatabase* db = [self _databaseNamed: name mustExist: YES error: outError];
    if (![db open: outError])
        db = nil;
    return db;
}


- (CBLDatabase*) databaseNamed: (NSString*)name error: (NSError**)outError {
    CBLDatabase* db = [self _databaseNamed: name mustExist: NO error: outError];
    if (![db open: outError])
        db = nil;
    return db;
}

#ifdef CBL_DEPRECATED
- (CBLDatabase*) createDatabaseNamed: (NSString*)name error: (NSError**)outError {
    return [self databaseNamed: name error: outError];
}
#endif


#if DEBUG
- (CBLDatabase*) createEmptyDatabaseNamed: (NSString*)name error: (NSError**)outError {
    CBLDatabase* db = _databases[name];
    if (db) {
        if (![db deleteDatabase: outError])
            return nil;
    } else {
        if (![CBLDatabase deleteDatabaseFilesAtPath: [self pathForDatabaseNamed: name]
                                              error: outError])
            return nil;
    }
    return [self databaseNamed: name error: outError];
}
#endif


- (BOOL) replaceDatabaseNamed: (NSString*)databaseName
             withDatabaseFile: (NSString*)databasePath
              withAttachments: (NSString*)attachmentsPath
                        error: (NSError**)outError
{
    CBLDatabase* db = [self _databaseNamed: databaseName mustExist: NO error: outError];
    if (!db)
        return NO;
    Assert(!db.isOpen, @"Already-open database cannot be replaced");
    NSString* dstAttachmentsPath = db.attachmentStorePath;
    NSFileManager* fmgr = [NSFileManager defaultManager];
    return [fmgr copyItemAtPath: databasePath toPath: db.path error: outError] &&
            CBLRemoveFileIfExists(dstAttachmentsPath, outError) &&
            (!attachmentsPath || [fmgr copyItemAtPath: attachmentsPath
                                               toPath: dstAttachmentsPath
                                                error: outError]) &&
            [db open: outError] &&
            [db replaceUUIDs: outError];
}


<<<<<<< HEAD
=======
#pragma mark - REPLICATIONs (PUBLIC API):


- (NSArray*) allReplications {
    NSMutableArray* replications = [_replications mutableCopy];
    CBLQuery* q = [self[@"_replicator"] createAllDocumentsQuery];
    for (CBLQueryRow* row in [q run: NULL]) {
        CBLReplication* repl = [CBLReplication modelForDocument: row.document];
        if (![replications containsObject: repl])
            [replications addObject: repl];
    }
    return replications;
}


- (CBLReplication*) replicationWithDatabase: (CBLDatabase*)db
                                     remote: (NSURL*)remote
                                       pull: (BOOL)pull
                                     create: (BOOL)create
                                      start: (BOOL)start
{
    for (CBLReplication* repl in self.allReplications) {
        if (repl.localDatabase == db && $equal(repl.remoteURL, remote) && repl.pull == pull)
            return repl;
    }
    if (!create)
        return nil;
    CBLReplication* repl = [[CBLReplication alloc] initWithDatabase: db
                                                             remote: remote
                                                               pull: pull];
    [_replications addObject: repl];

    if (start) {
        // Give the caller a chance to customize parameters like .filter before calling -start,
        // but make sure -start will be run even if the caller doesn't call it.
        [db doAsync: ^{
            [repl start];
        }];
    }
    return repl;
}


- (NSArray*) createReplicationsBetween: (CBLDatabase*)database
                                   and: (NSURL*)otherDbURL
                           exclusively: (BOOL)exclusively
                                 start: (BOOL)start
{
    CBLReplication* pull = nil, *push = nil;
    if (otherDbURL) {
        pull = [self replicationWithDatabase: database remote: otherDbURL
                                        pull: YES create: YES start: start];
        push = [self replicationWithDatabase: database remote: otherDbURL
                                        pull: NO create: YES start: start];
        if (!pull || !push)
            return nil;
        pull.continuous = push.continuous = YES;
    }
    if (exclusively) {
        for (CBLReplication* repl in self.allReplications) {
            if (repl.localDatabase == database && repl != pull && repl != push) {
                [repl deleteDocument: nil];
            }
        }
    }
    return otherDbURL ? $array(pull, push) : nil;
}


- (void) deletePersistentReplicationsFor: (CBLDatabase*)db {
    CBLDatabase* replicatorDB = [self existingDatabaseNamed: @"_replicator" error: NULL];
    if (!replicatorDB)
        return;
    NSString* dbName = db.name;
    CBLQueryOptions options = kDefaultCBLQueryOptions;
    options.includeDocs = YES;
    for (CBLQueryRow* row in [replicatorDB getAllDocs: &options]) {
        NSDictionary* docProps = row.documentProperties;
        NSString* source = $castIf(NSString, docProps[@"source"]);
        NSString* target = $castIf(NSString, docProps[@"target"]);
        if ([source isEqualToString: dbName] || [target isEqualToString: dbName]) {
            // Replication doc involves this database -- delete it:
            LogTo(Sync, @"%@ deleting replication %@", self, docProps);
            CBL_Revision* delRev = [[CBL_Revision alloc] initWithDocID: docProps[@"_id"]
                                                                 revID: nil deleted: YES];
            CBLStatus status;
            if (![replicatorDB putRevision: delRev
                            prevRevisionID: docProps[@"_rev"]
                             allowConflict: NO status: &status]) {
                Warn(@"CBL_ReplicatorManager: Couldn't delete replication doc %@", docProps);
            }
        }
    }
}


>>>>>>> 5f7c6ee0
@end




@implementation CBLManager (Internal)


- (NSString*) pathForDatabaseNamed: (NSString*)name {
    name = [[name stringByReplacingOccurrencesOfString: @"/" withString: @":"]
                    stringByAppendingPathExtension: kDBExtension];
    return [_dir stringByAppendingPathComponent: name];
}


// Instantiates a database but doesn't open the file yet.
- (CBLDatabase*) _databaseNamed: (NSString*)name
                      mustExist: (BOOL)mustExist
                          error: (NSError**)outError
{
    if (_options.readOnly)
        mustExist = YES;
    CBLDatabase* db = _databases[name];
    if (!db) {
        if (![[self class] isValidDatabaseName: name]) {
            if (outError)
                *outError = CBLStatusToNSError(kCBLStatusBadID, nil);
            return nil;
        }
        db = [[CBLDatabase alloc] initWithPath: [self pathForDatabaseNamed: name]
                                          name: name
                                       manager: self
                                      readOnly: _options.readOnly];
        if (mustExist && !db.exists) {
            if (outError)
                *outError = CBLStatusToNSError(kCBLStatusNotFound, nil);
            return nil;
        }
        _databases[name] = db;
        [_shared openedDatabase: name];
    }
    return db;
}


- (void) _forgetDatabase: (CBLDatabase*)db {
    NSString* name = db.name;
    [_replications my_removeMatching: ^int(CBLReplication* repl) {
        return [repl localDatabase] == db;
    }];
    [_databases removeObjectForKey: name];
    CBL_Shared* shared = _shared;
    [shared closedDatabase: name];
    [shared forgetDatabaseNamed: name];
}


#pragma mark - REPLICATION:


// Replication 'source' or 'target' property may be a string or a dictionary. Normalize to dict form
static NSDictionary* parseSourceOrTarget(NSDictionary* properties, NSString* key) {
    id value = properties[key];
    if ([value isKindOfClass: [NSDictionary class]])
        return value;
    else if ([value isKindOfClass: [NSString class]])
        return $dict({@"url", value});
    else
        return nil;
}


- (CBLStatus) parseReplicatorProperties: (NSDictionary*)properties
                            toDatabase: (CBLDatabase**)outDatabase   // may be NULL
                                remote: (NSURL**)outRemote          // may be NULL
                                isPush: (BOOL*)outIsPush
                          createTarget: (BOOL*)outCreateTarget
                               headers: (NSDictionary**)outHeaders
                            authorizer: (id<CBLAuthorizer>*)outAuthorizer
{
    // http://wiki.apache.org/couchdb/Replication
    NSDictionary* sourceDict = parseSourceOrTarget(properties, @"source");
    NSDictionary* targetDict = parseSourceOrTarget(properties, @"target");
    NSString* source = sourceDict[@"url"];
    NSString* target = targetDict[@"url"];
    if (!source || !target)
        return kCBLStatusBadRequest;

    *outCreateTarget = [$castIf(NSNumber, properties[@"create_target"]) boolValue];
    *outIsPush = NO;
    CBLDatabase* db = nil;
    NSDictionary* remoteDict = nil;
    BOOL targetIsLocal = [CBLManager isValidDatabaseName: target];
    if ([CBLManager isValidDatabaseName: source]) {
        // Push replication:
        if (targetIsLocal) {
            // This is a local-to-local replication. Turn the remote into a full URL to keep the
            // replicator happy:
            NSError* error;
            CBLDatabase* targetDb;
            if (*outCreateTarget)
                targetDb = [self databaseNamed: target error: &error];
            else
                targetDb = [self existingDatabaseNamed: target error: &error];
            if (!targetDb)
                return CBLStatusFromNSError(error, kCBLStatusBadRequest);
            NSURL* targetURL = targetDb.internalURL;
            if (!targetURL)
                return kCBLStatusServerError;   // Listener/router framework not installed
            NSMutableDictionary* nuTarget = [targetDict mutableCopy];
            nuTarget[@"url"] = targetURL.absoluteString;
            targetDict = nuTarget;
        }
        remoteDict = targetDict;
        if (outDatabase)
            db = self[source];
        *outIsPush = YES;
    } else if (targetIsLocal) {
        // Pull replication:
        remoteDict = sourceDict;
        if (outDatabase) {
            if (*outCreateTarget) {
                db = [self _databaseNamed: target mustExist: NO error: NULL];
                if (![db open: NULL])
                    return kCBLStatusDBError;
            } else {
                db = self[target];
            }
        }
    } else {
        return kCBLStatusBadID;
    }

    NSURL* remote = [NSURL URLWithString: remoteDict[@"url"]];
    if (![@[@"http", @"https", @"cbl"] containsObject: remote.scheme.lowercaseString])
        return kCBLStatusBadRequest;
    if (outDatabase) {
        *outDatabase = db;
        if (!db)
            return kCBLStatusNotFound;
    }
    if (outRemote)
        *outRemote = remote;
    if (outHeaders)
        *outHeaders = $castIf(NSDictionary, remoteDict[@"headers"]);
    
    if (outAuthorizer) {
        *outAuthorizer = nil;
        NSDictionary* auth = $castIf(NSDictionary, remoteDict[@"auth"]);
        if (auth) {
            NSDictionary* oauth = $castIf(NSDictionary, auth[@"oauth"]);
            NSDictionary* persona = $castIf(NSDictionary, auth[@"persona"]);
            NSDictionary* facebook = $castIf(NSDictionary, auth[@"facebook"]);
            if (oauth) {
                NSString* consumerKey = $castIf(NSString, oauth[@"consumer_key"]);
                NSString* consumerSec = $castIf(NSString, oauth[@"consumer_secret"]);
                NSString* token = $castIf(NSString, oauth[@"token"]);
                NSString* tokenSec = $castIf(NSString, oauth[@"token_secret"]);
                NSString* sigMethod = $castIf(NSString, oauth[@"signature_method"]);
                *outAuthorizer = [[CBLOAuth1Authorizer alloc] initWithConsumerKey: consumerKey
                                                                   consumerSecret: consumerSec
                                                                            token: token
                                                                      tokenSecret: tokenSec
                                                                  signatureMethod: sigMethod];
            } else if (persona) {
                NSString* email = $castIf(NSString, persona[@"email"]);
                *outAuthorizer = [[CBLPersonaAuthorizer alloc] initWithEmailAddress: email];
            } else if (facebook) {
                NSString* email = $castIf(NSString, facebook[@"email"]);
                *outAuthorizer = [[CBLFacebookAuthorizer alloc] initWithEmailAddress: email];
            }
            if (!*outAuthorizer)
                Warn(@"Invalid authorizer settings: %@", auth);
        }
    }

    // Can't specify both a filter and doc IDs
    if (properties[@"filter"] && properties[@"doc_ids"])
        return kCBLStatusBadRequest;
    
    return kCBLStatusOK;
}


- (CBLStatus) validateReplicatorProperties: (NSDictionary*)properties {
    BOOL push, createTarget;
    return [self parseReplicatorProperties: properties toDatabase: NULL
                                    remote: NULL isPush: &push createTarget: &createTarget
                                   headers: NULL
                                authorizer: NULL];
}


- (CBL_Replicator*) replicatorWithProperties: (NSDictionary*)properties
                                      status: (CBLStatus*)outStatus
{
    // An unfortunate limitation:
    Assert(_dispatchQueue==NULL || _dispatchQueue==dispatch_get_main_queue(),
           @"CBLReplicators need a thread not a dispatch queue");
    
    // Extract the parameters from the JSON request body:
    // http://wiki.apache.org/couchdb/Replication
    CBLDatabase* db;
    NSURL* remote;
    BOOL push, createTarget;
    NSDictionary* headers;
    id<CBLAuthorizer> authorizer;

    CBLStatus status = [self parseReplicatorProperties: properties
                                            toDatabase: &db remote: &remote
                                                isPush: &push
                                          createTarget: &createTarget
                                               headers: &headers
                                            authorizer: &authorizer];
    if (CBLStatusIsError(status)) {
        if (outStatus)
            *outStatus = status;
        return nil;
    }

    BOOL continuous = [$castIf(NSNumber, properties[@"continuous"]) boolValue];

    CBL_Replicator* repl = [[CBL_Replicator alloc] initWithDB: db
                                                       remote: remote
                                                         push: push
                                                   continuous: continuous];
    if (!repl) {
        if (outStatus)
            *outStatus = kCBLStatusServerError;
        return nil;
    }

    repl.filterName = $castIf(NSString, properties[@"filter"]);
    repl.filterParameters = $castIf(NSDictionary, properties[@"query_params"]);
    repl.docIDs = $castIf(NSArray, properties[@"doc_ids"]);
    repl.options = properties;
    repl.requestHeaders = headers;
    repl.authorizer = authorizer;
    if (push)
        ((CBL_Pusher*)repl).createTarget = createTarget;

    // If this is a duplicate, reuse an existing replicator:
    CBL_Replicator* existing = [db activeReplicatorLike: repl];
    if (existing)
        repl = existing;

    if (outStatus)
        *outStatus = kCBLStatusOK;
    return repl;
}


@end




#pragma mark - TESTS
#if DEBUG

TestCase(CBLManager) {
    RequireTestCase(CBLDatabase);

    for (NSString* name in @[@"f", @"foo123", @"foo/($12)", @"f+-_00/"])
        CAssert([CBLManager isValidDatabaseName: name]);
    NSMutableString* longName = [@"long" mutableCopy];
    while (longName.length < 240)
        [longName appendString: @"!"];
    for (NSString* name in @[@"", @"0", @"123foo", @"Foo", @"/etc/passwd", @"foo " @"_foo", longName])
        CAssert(![CBLManager isValidDatabaseName: name], @"Db name '%@' should not be valid", name);

    CBLManager* dbm = [CBLManager createEmptyAtTemporaryPath: @"CBLManagerTest"];
    CAssertEqual(dbm.allDatabaseNames, @[]);
    CBLDatabase* db = [dbm existingDatabaseNamed: @"foo" error: NULL];
    CAssert(db == nil);
    
    db = [dbm databaseNamed: @"foo" error: NULL];
    CAssert(db != nil);
    CAssertEqual(db.name, @"foo");
    CAssertEqual(db.path.stringByDeletingLastPathComponent, dbm.directory);
    CAssert(db.exists);
    CAssertEqual(dbm.allDatabaseNames, @[@"foo"]);

    CAssertEq([dbm existingDatabaseNamed: @"foo" error: NULL], db);
    [dbm close];
}

#endif<|MERGE_RESOLUTION|>--- conflicted
+++ resolved
@@ -61,13 +61,9 @@
 }
 
 
-<<<<<<< HEAD
 @synthesize dispatchQueue=_dispatchQueue, directory = _dir;
-
-=======
-@synthesize dispatchQueue=_dispatchQueue;
 @synthesize customHTTPHeaders = _customHTTPHeaders;
->>>>>>> 5f7c6ee0
+
 
 // http://wiki.apache.org/couchdb/HTTP_database_API#Naming_and_Addressing
 #define kLegalChars @"abcdefghijklmnopqrstuvwxyz0123456789_$()+-/"
@@ -398,105 +394,6 @@
 }
 
 
-<<<<<<< HEAD
-=======
-#pragma mark - REPLICATIONs (PUBLIC API):
-
-
-- (NSArray*) allReplications {
-    NSMutableArray* replications = [_replications mutableCopy];
-    CBLQuery* q = [self[@"_replicator"] createAllDocumentsQuery];
-    for (CBLQueryRow* row in [q run: NULL]) {
-        CBLReplication* repl = [CBLReplication modelForDocument: row.document];
-        if (![replications containsObject: repl])
-            [replications addObject: repl];
-    }
-    return replications;
-}
-
-
-- (CBLReplication*) replicationWithDatabase: (CBLDatabase*)db
-                                     remote: (NSURL*)remote
-                                       pull: (BOOL)pull
-                                     create: (BOOL)create
-                                      start: (BOOL)start
-{
-    for (CBLReplication* repl in self.allReplications) {
-        if (repl.localDatabase == db && $equal(repl.remoteURL, remote) && repl.pull == pull)
-            return repl;
-    }
-    if (!create)
-        return nil;
-    CBLReplication* repl = [[CBLReplication alloc] initWithDatabase: db
-                                                             remote: remote
-                                                               pull: pull];
-    [_replications addObject: repl];
-
-    if (start) {
-        // Give the caller a chance to customize parameters like .filter before calling -start,
-        // but make sure -start will be run even if the caller doesn't call it.
-        [db doAsync: ^{
-            [repl start];
-        }];
-    }
-    return repl;
-}
-
-
-- (NSArray*) createReplicationsBetween: (CBLDatabase*)database
-                                   and: (NSURL*)otherDbURL
-                           exclusively: (BOOL)exclusively
-                                 start: (BOOL)start
-{
-    CBLReplication* pull = nil, *push = nil;
-    if (otherDbURL) {
-        pull = [self replicationWithDatabase: database remote: otherDbURL
-                                        pull: YES create: YES start: start];
-        push = [self replicationWithDatabase: database remote: otherDbURL
-                                        pull: NO create: YES start: start];
-        if (!pull || !push)
-            return nil;
-        pull.continuous = push.continuous = YES;
-    }
-    if (exclusively) {
-        for (CBLReplication* repl in self.allReplications) {
-            if (repl.localDatabase == database && repl != pull && repl != push) {
-                [repl deleteDocument: nil];
-            }
-        }
-    }
-    return otherDbURL ? $array(pull, push) : nil;
-}
-
-
-- (void) deletePersistentReplicationsFor: (CBLDatabase*)db {
-    CBLDatabase* replicatorDB = [self existingDatabaseNamed: @"_replicator" error: NULL];
-    if (!replicatorDB)
-        return;
-    NSString* dbName = db.name;
-    CBLQueryOptions options = kDefaultCBLQueryOptions;
-    options.includeDocs = YES;
-    for (CBLQueryRow* row in [replicatorDB getAllDocs: &options]) {
-        NSDictionary* docProps = row.documentProperties;
-        NSString* source = $castIf(NSString, docProps[@"source"]);
-        NSString* target = $castIf(NSString, docProps[@"target"]);
-        if ([source isEqualToString: dbName] || [target isEqualToString: dbName]) {
-            // Replication doc involves this database -- delete it:
-            LogTo(Sync, @"%@ deleting replication %@", self, docProps);
-            CBL_Revision* delRev = [[CBL_Revision alloc] initWithDocID: docProps[@"_id"]
-                                                                 revID: nil deleted: YES];
-            CBLStatus status;
-            if (![replicatorDB putRevision: delRev
-                            prevRevisionID: docProps[@"_rev"]
-                             allowConflict: NO status: &status]) {
-                Warn(@"CBL_ReplicatorManager: Couldn't delete replication doc %@", docProps);
-            }
-        }
-    }
-}
-
-
->>>>>>> 5f7c6ee0
 @end
 
 
