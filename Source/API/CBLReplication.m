--- conflicted
+++ resolved
@@ -51,13 +51,8 @@
 {
     NSSet* _pendingDocIDs;
     bool _started;
-<<<<<<< HEAD
     id<CBL_Replicator> _bg_replicator;       // ONLY used on the server thread
-    NSMutableArray* _pendingCookies;        
-=======
-    CBL_Replicator* _bg_replicator;       // ONLY used on the server thread
     NSMutableArray* _bg_pendingCookies;
->>>>>>> 40dbab99
 }
 
 
@@ -221,7 +216,7 @@
         return;
     }
 
-    [self tellReplicator: ^(CBL_Replicator * bgReplicator) {
+    [self tellReplicator: ^(id<CBL_Replicator> bgReplicator) {
         if (bgReplicator)
             [bgReplicator.cookieStorage setCookie: cookie];
         else {
@@ -234,7 +229,7 @@
 
 
 - (void) deleteCookieNamed: (NSString*)name {
-    [self tellReplicator: ^(CBL_Replicator * bgReplicator) {
+    [self tellReplicator: ^(id<CBL_Replicator> bgReplicator) {
         if (_bg_replicator)
             [_bg_replicator.cookieStorage deleteCookiesNamed: name];
         else {
