--- conflicted
+++ resolved
@@ -22,6 +22,7 @@
 #import "CBLManager+Internal.h"
 #import "CBL_Server.h"
 #import "CBLCookieStorage.h"
+#import "CBLAuthorizer.h"
 #import "MYBlockUtils.h"
 #import "MYURLUtils.h"
 
@@ -277,22 +278,14 @@
     if (!_started)
         return;
 
-<<<<<<< HEAD
-    [self tellReplicatorAndWait: ^id(id<CBL_Replicator> bgReplicator) {
-        _bg_stopLock = [[NSConditionLock alloc] initWithCondition: 0];
-        [bgReplicator stop];
-        return @(YES);
-    }];
-=======
-    BOOL stopping = [[self tellReplicatorAndWait: ^id(CBL_Replicator * bgReplicator) {
-        if (bgReplicator.running) {
+    BOOL stopping = [[self tellReplicatorAndWait: ^id(id<CBL_Replicator> bgReplicator) {
+        if (bgReplicator.status != kCBLReplicatorStopped) {
             _bg_stopLock = [[NSConditionLock alloc] initWithCondition: 0];
             [bgReplicator stop];
             return @(YES);
         }
         return @(NO);
     }] boolValue];
->>>>>>> 12ffbbac
 
     if (!stopping)
         return;
