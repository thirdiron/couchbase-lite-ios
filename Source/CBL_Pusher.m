//
//  CBL_Pusher.m
//  CouchbaseLite
//
//  Created by Jens Alfke on 12/5/11.
//  Copyright (c) 2011-2013 Couchbase, Inc. All rights reserved.
//
//  Licensed under the Apache License, Version 2.0 (the "License"); you may not use this file
//  except in compliance with the License. You may obtain a copy of the License at
//    http://www.apache.org/licenses/LICENSE-2.0
//  Unless required by applicable law or agreed to in writing, software distributed under the
//  License is distributed on an "AS IS" BASIS, WITHOUT WARRANTIES OR CONDITIONS OF ANY KIND,
//  either express or implied. See the License for the specific language governing permissions
//  and limitations under the License.

#import "CBL_Pusher.h"
#import "CBLDatabase.h"
#import "CBLDatabase+Insertion.h"
#import "CBL_Revision.h"
#import "CBLDatabaseChange.h"
#import "CBLBatcher.h"
#import "CBLMultipartUploader.h"
#import "CouchbaseLitePrivate.h"
#import "CBLInternal.h"
#import "CBLMisc.h"
#import "CBJSONEncoder.h"
#import "CBLRevision.h"
#import "CBLDocument.h"


#define kMaxBulkDocsObjectSize (5*1000*1000) // Max in-memory size of buffered bulk_docs dictionary


static int findCommonAncestor(CBL_Revision* rev, NSArray* possibleIDs);


@interface CBL_Pusher ()
- (BOOL) uploadMultipartRevision: (CBL_Revision*)rev;
@end


@implementation CBL_Pusher


@synthesize createTarget=_createTarget;


- (BOOL) isPush {
    return YES;
}


- (CBLFilterBlock) filter {
    CBLFilterBlock filter = nil;
    if (_filterName) {
        CBLStatus status;
        filter = [_db compileFilterNamed: _filterName status: &status];
        if (!filter) {
            Warn(@"%@: No filter '%@' (err %d)", self, _filterName, status);
            if (!self.error) {
                self.error = CBLStatusToNSError(status, nil);
            }
            [self stop]; // this is fatal; don't know what to push
        }
    } else if (_docIDs) {
        NSArray* docIDs = _docIDs;
        filter = FILTERBLOCK({
            return [docIDs containsObject: revision.document.documentID];
        });
    }
    return filter;
}


// This is called before beginReplicating, if the target db might not exist
- (void) maybeCreateRemoteDB {
    if (!_createTarget)
        return;
    LogTo(Sync, @"Remote db might not exist; creating it...");
    _creatingTarget = YES;
    [self asyncTaskStarted];
    [self sendAsyncRequest: @"PUT" path: @"" body: nil onCompletion: ^(id result, NSError* error) {
        _creatingTarget = NO;
        if (error && error.code != kCBLStatusDuplicate) {
            LogTo(Sync, @"Failed to create remote db: %@", error);
            self.error = error;
            [self stop]; // this is fatal: no db to push to!
        } else {
            LogTo(Sync, @"Created remote db");
            _createTarget = NO;             // remember that I created the target
            [self beginReplicating];
        }
        [self asyncTasksFinished: 1];
    }];
}


- (CBL_RevisionList*) unpushedRevisions {
    CBLDatabase* db = _db;
    CBLFilterBlock filter = self.filter;
    if (!filter && self.error)
        return nil;

    NSString* lastSequence = _lastSequence;
    if (!lastSequence) {
        // If replicator hasn't started yet (can happen if this method is being called from a
        // CBLReplication), get local checkpoint from db:
        NSString* checkpointID = self.remoteCheckpointDocID;
        lastSequence = [db lastSequenceWithCheckpointID: checkpointID];
    }

    // Include conflicts so all conflicting revisions are replicated too
    CBLChangesOptions options = kDefaultCBLChangesOptions;
    options.includeConflicts = YES;

    CBL_RevisionList* revs = [db changesSinceSequence: [lastSequence longLongValue]
                                              options: &options
                                               filter: filter
                                               params: _filterParameters];
    if (!revs)
        self.error = CBLStatusToNSError(db.lastDbError, nil);
    return revs;
}


- (void) beginReplicating {
    // If we're still waiting to create the remote db, do nothing now. (This method will be
    // re-invoked after that request finishes; see -maybeCreateRemoteDB above.)
    if (_creatingTarget)
        return;

    _pendingSequences = [NSMutableIndexSet indexSet];
    _maxPendingSequence = self.lastSequence.longLongValue;
    
    // Process existing changes since the last push:
<<<<<<< HEAD
    CBLDatabase* db = _db;
    CBLStatus status;
    [self addRevsToInbox: [db changesSinceSequence: [_lastSequence longLongValue]
                                           options: &options
                                            filter: filter
                                            params: _filterParameters
                                            status: &status]];
=======
    CBL_RevisionList* unpushedRevisions = self.unpushedRevisions;
    if (!unpushedRevisions)
        return;
    [self addRevsToInbox: unpushedRevisions];
>>>>>>> e512547d
    [_batcher flush];  // process up to the first 100 revs
    
    // Now listen for future changes (in continuous mode):
    if (_continuous && !_observing) {
        _observing = YES;
        [[NSNotificationCenter defaultCenter] addObserver: self selector: @selector(dbChanged:)
                                                     name: CBL_DatabaseChangesNotification
                                                   object: _db];
    }

#ifdef GNUSTEP    // TODO: Multipart upload on GNUstep
    _dontSendMultipart = YES;
#endif
}


- (void) stopObserving {
    if (_observing) {
        _observing = NO;
        [[NSNotificationCenter defaultCenter] removeObserver: self
                                                        name: CBL_DatabaseChangesNotification
                                                      object: _db];
    }
}


- (BOOL) goOffline {
    if (![super goOffline])
        return NO;
    [self stopObserving];
    return YES;
}


- (void) stop {
    LogTo(Sync, @"%@ STOPPING...", self);
    _uploaderQueue = nil;
    _uploading = NO;
    [self stopObserving];
    [super stop];
}


// Adds a local revision to the "pending" set that are awaiting upload:
- (void) addPending: (CBL_Revision*)rev {
    SequenceNumber seq = [_db getRevisionSequence: rev];
    Assert(seq > 0);
    [_pendingSequences addIndex: (NSUInteger)seq];
    _maxPendingSequence = MAX(_maxPendingSequence, seq);
}

// Removes a revision from the "pending" set after it's been uploaded. Advances checkpoint.
- (void) removePending: (CBL_Revision*)rev {
    SequenceNumber seq = rev.sequence;
    bool wasFirst = (seq == (SequenceNumber)_pendingSequences.firstIndex);
    if (![_pendingSequences containsIndex: (NSUInteger)seq])
        Warn(@"%@ removePending: sequence %lld not in set, for rev %@", self, seq, rev);
    [_pendingSequences removeIndex: (NSUInteger)seq];

    if (wasFirst) {
        // If I removed the first pending sequence, can advance the checkpoint:
        SequenceNumber maxCompleted = _pendingSequences.firstIndex;
        if (maxCompleted == NSNotFound)
            maxCompleted = _maxPendingSequence;
        else
            --maxCompleted;
        self.lastSequence = $sprintf(@"%lld", maxCompleted);
    }
}


- (void) dbChanged: (NSNotification*)n {
    CBLDatabase* db = _db;
    NSArray* changes = (n.userInfo)[@"changes"];
    for (CBLDatabaseChange* change in changes) {
        // Skip revisions that originally came from the database I'm syncing to:
        if (![change.source isEqual: _remote]) {
            CBL_Revision* rev = change.addedRevision;
            CBLFilterBlock filter = self.filter;
            if (filter && ![db runFilter: filter params: _filterParameters onRevision: rev])
                continue;
            CBL_MutableRevision* nuRev = [rev mutableCopy];
            nuRev.body = nil; // save memory
            LogTo(SyncVerbose, @"%@: Queuing #%lld %@",
                  self, [db getRevisionSequence: nuRev], nuRev);
            [self addToInbox: nuRev];
        }
    }
}


- (void) processInbox: (CBL_RevisionList*)changes {
    // Generate a set of doc/rev IDs in the JSON format that _revs_diff wants:
    // <http://wiki.apache.org/couchdb/HttpPostRevsDiff>
    NSMutableDictionary* diffs = $mdict();
    for (CBL_Revision* rev in changes) {
        NSString* docID = rev.docID;
        NSMutableArray* revs = diffs[docID];
        if (!revs) {
            revs = $marray();
            diffs[docID] = revs;
        }
        [revs addObject: rev.revID];
        [self addPending: rev];
    }
    
    // Call _revs_diff on the target db:
    [self asyncTaskStarted];
    [self sendAsyncRequest: @"POST" path: @"_revs_diff" body: diffs
              onCompletion:^(NSDictionary* results, NSError* error) {
        if (error) {
            self.error = error;
            [self revisionFailed];
        } else if (results.count) {
            // Go through the list of local changes again, selecting the ones the destination server
            // said were missing and mapping them to a JSON dictionary in the form _bulk_docs wants:
            CBLDatabase* db = _db;
            NSMutableArray* docsToSend = $marray();
            CBL_RevisionList* revsToSend = [[CBL_RevisionList alloc] init];
            size_t bufferedSize = 0;
            for (CBL_Revision* rev in changes.allRevisions) {
                @autoreleasepool {
                    // Is this revision in the server's 'missing' list?
                    NSDictionary* revResults = results[rev.docID];
                    NSArray* missing = revResults[@"missing"];
                    if (![missing containsObject: [rev revID]]) {
                        [self removePending: rev];
                        continue;
                    }

                    // Get the revision's properties:
                    NSDictionary* properties;
                    {
                        CBLContentOptions options = kCBLIncludeAttachments;
                        if (!_dontSendMultipart && self.revisionBodyTransformationBlock==nil)
                            options |= kCBLBigAttachmentsFollow;
                        CBLStatus status;
                        CBL_Revision* loadedRev = [db revisionByLoadingBody: rev options: options
                                                                     status: &status];
                        if (status >= 300) {
                            Warn(@"%@: Couldn't get local contents of %@", self, rev);
                            [self revisionFailed];
                            continue;
                        }
                        CBL_MutableRevision* populatedRev = [[self transformRevision: loadedRev] mutableCopy];

                        // Add the revision history:
                        NSArray* possibleAncestors = revResults[@"possible_ancestors"];
                        populatedRev[@"_revisions"] = [db getRevisionHistoryDict: populatedRev
                                                               startingFromAnyOf: possibleAncestors];
                        properties = populatedRev.properties;

                        // Strip any attachments already known to the target db:
                        if (properties.cbl_attachments) {
                            // Look for the latest common ancestor and stub out older attachments:
                            int minRevPos = findCommonAncestor(populatedRev, possibleAncestors);
                            [CBLDatabase stubOutAttachmentsIn: populatedRev beforeRevPos: minRevPos + 1
                                            attachmentsFollow: NO];
                            properties = populatedRev.properties;
                            // If the rev has huge attachments, send it under separate cover:
                            if (!_dontSendMultipart && [self uploadMultipartRevision: populatedRev])
                                continue;
                        }
                    }
                    Assert(properties.cbl_id);
                    [revsToSend addRev: rev];
                    [docsToSend addObject: properties];
                    bufferedSize += [CBLJSON estimateMemorySize: properties];
                    if (bufferedSize > kMaxBulkDocsObjectSize) {
                        [self uploadBulkDocs: docsToSend changes: revsToSend];
                        docsToSend = $marray();
                        revsToSend = [[CBL_RevisionList alloc] init];
                        bufferedSize = 0;
                    }
                }
            }
            
            // Post the revisions to the destination:
            [self uploadBulkDocs: docsToSend changes: revsToSend];
            
        } else {
            // None of the revisions are new to the remote
            for (CBL_Revision* rev in changes.allRevisions)
                [self removePending: rev];
        }
        [self asyncTasksFinished: 1];
    }];
}


// Post the revisions to the destination. "new_edits":false means that the server should
// use the given _rev IDs instead of making up new ones.
- (void) uploadBulkDocs: (NSArray*)docsToSend
                changes: (CBL_RevisionList*)changes
{
    // http://wiki.apache.org/couchdb/HTTP_Bulk_Document_API
    NSUInteger numDocsToSend = docsToSend.count;
    if (numDocsToSend == 0)
        return;
    LogTo(Sync, @"%@: Sending %u revisions", self, (unsigned)numDocsToSend);
    LogTo(SyncVerbose, @"%@: Sending %@", self, changes.allRevisions);
    self.changesTotal += numDocsToSend;
    [self asyncTaskStarted];
    [self sendAsyncRequest: @"POST"
                      path: @"_bulk_docs"
                      body: $dict({@"docs", docsToSend},
                                  {@"new_edits", $false})
              onCompletion: ^(NSDictionary* response, NSError *error) {
                  if (!error) {
                      NSMutableSet* failedIDs = [NSMutableSet set];
                      // _bulk_docs response is really an array, not a dictionary!
                      for (NSDictionary* item in $castIf(NSArray, response)) {
                          CBLStatus status = CBLStatusFromBulkDocsResponseItem(item);
                          if (CBLStatusIsError(status)) {
                              // One of the docs failed to save.
                              Warn(@"%@: _bulk_docs got an error: %@", self, item);
                              // 403/Forbidden means validation failed; don't treat it as an error
                              // because I did my job in sending the revision. Other statuses are
                              // actual replication errors.
                              if (status != kCBLStatusForbidden && status != kCBLStatusUnauthorized) {
                                  NSString* docID = item[@"id"];
                                  [failedIDs addObject: docID];
                                  NSURL* url = docID ? [_remote URLByAppendingPathComponent: docID]
                                                     : nil;
                                  error = CBLStatusToNSError(status, url);
                              }
                          }
                      }

                      // Remove from the pending list all the revs that didn't fail:
                      for (CBL_Revision* rev in changes.allRevisions) {
                          if (![failedIDs containsObject: rev.docID])
                              [self removePending: rev];
                      }
                  }
                  if (error) {
                      self.error = error;
                      [self revisionFailed];
                  } else {
                      LogTo(SyncVerbose, @"%@: Sent %@", self, changes.allRevisions);
                  }
                  self.changesProcessed += numDocsToSend;
                  [self asyncTasksFinished: 1];
              }
     ];
}


CBLStatus CBLStatusFromBulkDocsResponseItem(NSDictionary* item) {
    NSString* errorStr = item[@"error"];
    if (!errorStr)
        return kCBLStatusOK;
    // 'status' property is nonstandard; Couchbase Lite returns it, others don't.
    CBLStatus status = $castIf(NSNumber, item[@"status"]).intValue;
    if (status >= 400)
        return status;
    // If no 'status' present, interpret magic hardcoded CouchDB error strings:
    if ($equal(errorStr, @"unauthorized"))
        return kCBLStatusUnauthorized;
    else if ($equal(errorStr, @"forbidden"))
        return kCBLStatusForbidden;
    else if ($equal(errorStr, @"conflict"))
        return kCBLStatusConflict;
    else if ($equal(errorStr, @"missing"))
        return kCBLStatusNotFound;
    else if ($equal(errorStr, @"not_found"))
        return kCBLStatusNotFound;
    else
        return kCBLStatusUpstreamError;
}


- (BOOL) uploadMultipartRevision: (CBL_Revision*)rev {
    // Find all the attachments with "follows" instead of a body, and put 'em in a multipart stream.
    // It's important to scan the _attachments entries in the same order in which they will appear
    // in the JSON, because CouchDB expects the MIME bodies to appear in that same order (see #133).
    CBLMultipartWriter* bodyStream = nil;
    NSDictionary* attachments = rev.attachments;
    for (NSString* attachmentName in [CBJSONEncoder orderedKeys: attachments]) {
        NSDictionary* attachment = attachments[attachmentName];
        if (attachment[@"follows"]) {
            if (!bodyStream) {
                // Create the HTTP multipart stream:
                bodyStream = [[CBLMultipartWriter alloc] initWithContentType: @"multipart/related"
                                                                    boundary: nil];
                [bodyStream setNextPartsHeaders: @{@"Content-Type": @"application/json"}];
                // Use canonical JSON encoder so that _attachments keys will be written in the
                // same order that this for loop is processing the attachments.
                NSError* error;
                NSData* json = [CBJSONEncoder canonicalEncoding: rev.properties error: &error];
                if (error) {
                    Warn(@"%@: Creating canonical JSON data got an error: %@", self, error);
                    return NO;
                }

                if (self.canSendCompressedRequests)
                    [bodyStream addGZippedData: json];
                else
                    [bodyStream addData: json];
            }
            // Add attachment as another MIME part:
            NSString* disposition = $sprintf(@"attachment; filename=%@",
                                             CBLQuoteString(attachmentName));
            NSString* contentType = attachment[@"type"];
            NSString* contentEncoding = attachment[@"encoding"];
            [bodyStream setNextPartsHeaders: $dict({@"Content-Disposition", disposition},
                                                   {@"Content-Type", contentType},
                                                   {@"Content-Encoding", contentEncoding})];
            [bodyStream addFileURL: [_db fileForAttachmentDict: attachment]];
        }
    }
    if (!bodyStream)
        return NO;
    
    // OK, we are going to upload this on its own:
    self.changesTotal++;
    [self asyncTaskStarted];

    NSString* path = $sprintf(@"%@?new_edits=false", CBLEscapeURLParam(rev.docID));
    __block CBLMultipartUploader* uploader = [[CBLMultipartUploader alloc]
                                  initWithURL: CBLAppendToURL(_remote, path)
                                     streamer: bodyStream
                               requestHeaders: self.requestHeaders
                                 onCompletion: ^(CBLMultipartUploader* result, NSError *error) {
                  [self removeRemoteRequest: uploader];
                  if (error) {
                      if ($equal(error.domain, CBLHTTPErrorDomain)
                                && error.code == kCBLStatusUnsupportedType) {
                          // Server doesn't like multipart, eh? Fall back to JSON.
                          _dontSendMultipart = YES;
                          [self uploadJSONRevision: rev];
                      } else {
                          self.error = error;
                          [self revisionFailed];
                      }
                  } else {
                      LogTo(SyncVerbose, @"%@: Sent multipart %@", self, rev);
                      [self removePending: rev];
                  }
                  self.changesProcessed++;
                  [self asyncTasksFinished: 1];

                  _uploading = NO;
                  [self startNextUpload];
              }
     ];
    [self addRemoteRequest: uploader];
    LogTo(SyncVerbose, @"%@: Queuing %@ (multipart, %lldkb)", self, uploader, bodyStream.length/1024);
    if (!_uploaderQueue)
        _uploaderQueue = [[NSMutableArray alloc] init];
    [_uploaderQueue addObject: uploader];
    [self startNextUpload];
    return YES;
}


// Fallback to upload a revision if uploadMultipartRevision failed due to the server's rejecting
// multipart format.
- (void) uploadJSONRevision: (CBL_Revision*)rev {
    // Get the revision's properties:
    NSError* error;
    if (![_db inlineFollowingAttachmentsIn: rev error: &error]) {
        self.error = error;
        [self revisionFailed];
        return;
    }

    [self asyncTaskStarted];
    NSString* path = $sprintf(@"%@?new_edits=false", CBLEscapeURLParam(rev.docID));
    [self sendAsyncRequest: @"PUT"
                      path: path
                      body: rev.properties
              onCompletion: ^(id response, NSError *error) {
                  if (error) {
                      self.error = error;
                      [self revisionFailed];
                  } else {
                      LogTo(SyncVerbose, @"%@: Sent %@ (JSON), response=%@", self, rev, response);
                      [self removePending: rev];
                  }
                  [self asyncTasksFinished: 1];
              }];
}


- (void) startNextUpload {
    if (!_uploading && _uploaderQueue.count > 0) {
        _uploading = YES;
        CBLMultipartUploader* uploader = _uploaderQueue[0];
        LogTo(SyncVerbose, @"%@: Starting %@", self, uploader);
        [uploader start];
        [_uploaderQueue removeObjectAtIndex: 0];
    }
}


// Given a revision and an array of revIDs, finds the latest common ancestor revID
// and returns its generation #. If there is none, returns 0.
static int findCommonAncestor(CBL_Revision* rev, NSArray* possibleRevIDs) {
    if (possibleRevIDs.count == 0)
        return 0;
    NSArray* history = [CBLDatabase parseCouchDBRevisionHistory: rev.properties];
    Assert(history, @"rev is missing _revisions property");
    NSString* ancestorID = [history firstObjectCommonWithArray: possibleRevIDs];
    if (!ancestorID)
        return 0;
    int generation;
    if (![CBL_Revision parseRevID: ancestorID intoGeneration: &generation andSuffix: NULL])
        generation = 0;
    return generation;
}


@end




TestCase(CBL_Pusher_findCommonAncestor) {
    NSDictionary* revDict = $dict({@"ids", @[@"second", @"first"]}, {@"start", @2});
    CBL_Revision* rev = [CBL_Revision revisionWithProperties: $dict({@"_revisions", revDict})];
    CAssertEq(findCommonAncestor(rev, @[]), 0);
    CAssertEq(findCommonAncestor(rev, @[@"3-noway", @"1-nope"]), 0);
    CAssertEq(findCommonAncestor(rev, @[@"3-noway", @"1-first"]), 1);
    CAssertEq(findCommonAncestor(rev, @[@"3-noway", @"2-second", @"1-first"]), 2);
}<|MERGE_RESOLUTION|>--- conflicted
+++ resolved
@@ -113,12 +113,14 @@
     CBLChangesOptions options = kDefaultCBLChangesOptions;
     options.includeConflicts = YES;
 
+    CBLStatus status;
     CBL_RevisionList* revs = [db changesSinceSequence: [lastSequence longLongValue]
                                               options: &options
                                                filter: filter
-                                               params: _filterParameters];
+                                               params: _filterParameters
+                                               status: &status];
     if (!revs)
-        self.error = CBLStatusToNSError(db.lastDbError, nil);
+        self.error = CBLStatusToNSError(status, nil);
     return revs;
 }
 
@@ -133,20 +135,10 @@
     _maxPendingSequence = self.lastSequence.longLongValue;
     
     // Process existing changes since the last push:
-<<<<<<< HEAD
-    CBLDatabase* db = _db;
-    CBLStatus status;
-    [self addRevsToInbox: [db changesSinceSequence: [_lastSequence longLongValue]
-                                           options: &options
-                                            filter: filter
-                                            params: _filterParameters
-                                            status: &status]];
-=======
     CBL_RevisionList* unpushedRevisions = self.unpushedRevisions;
     if (!unpushedRevisions)
         return;
     [self addRevsToInbox: unpushedRevisions];
->>>>>>> e512547d
     [_batcher flush];  // process up to the first 100 revs
     
     // Now listen for future changes (in continuous mode):
