--- conflicted
+++ resolved
@@ -502,13 +502,8 @@
 		27821BBF149078C70099B373 /* TouchDB.exp */ = {isa = PBXFileReference; lastKnownFileType = sourcecode.exports; path = TouchDB.exp; sourceTree = "<group>"; };
 		278B0C9E152A8B1900577747 /* TDCanonicalJSON.h */ = {isa = PBXFileReference; fileEncoding = 4; lastKnownFileType = sourcecode.c.h; path = TDCanonicalJSON.h; sourceTree = "<group>"; };
 		278B0C9F152A8B1900577747 /* TDCanonicalJSON.m */ = {isa = PBXFileReference; fileEncoding = 4; lastKnownFileType = sourcecode.c.objc; path = TDCanonicalJSON.m; sourceTree = "<group>"; };
-<<<<<<< HEAD
 		279906E1149A65B7003D4338 /* TDRemoteRequest.h */ = {isa = PBXFileReference; fileEncoding = 4; lastKnownFileType = sourcecode.c.h; path = TDRemoteRequest.h; sourceTree = "<group>"; };
 		279906E2149A65B8003D4338 /* TDRemoteRequest.m */ = {isa = PBXFileReference; fileEncoding = 4; lastKnownFileType = sourcecode.c.objc; path = TDRemoteRequest.m; sourceTree = "<group>"; };
-=======
-		279906E1149A65B7003D4338 /* TDRemoteRequest.h */ = {isa = PBXFileReference; fileEncoding = 4; lastKnownFileType = sourcecode.c.h; name = TDRemoteRequest.h; path = ChangeTracker/TDRemoteRequest.h; sourceTree = "<group>"; };
-		279906E2149A65B8003D4338 /* TDRemoteRequest.m */ = {isa = PBXFileReference; fileEncoding = 4; lastKnownFileType = sourcecode.c.objc; name = TDRemoteRequest.m; path = ChangeTracker/TDRemoteRequest.m; sourceTree = "<group>"; };
->>>>>>> d3842b96
 		279906EC149ABFC1003D4338 /* TDBatcher.h */ = {isa = PBXFileReference; fileEncoding = 4; lastKnownFileType = sourcecode.c.h; path = TDBatcher.h; sourceTree = "<group>"; };
 		279906ED149ABFC2003D4338 /* TDBatcher.m */ = {isa = PBXFileReference; fileEncoding = 4; lastKnownFileType = sourcecode.c.objc; path = TDBatcher.m; sourceTree = "<group>"; };
 		27990702149D2576003D4338 /* CouchCocoa.framework */ = {isa = PBXFileReference; lastKnownFileType = wrapper.framework; name = CouchCocoa.framework; path = Frameworks/CouchCocoa.framework; sourceTree = "<group>"; };
@@ -1557,7 +1552,7 @@
 		08FB7793FE84155DC02AAC07 /* Project object */ = {
 			isa = PBXProject;
 			attributes = {
-				LastUpgradeCheck = 0420;
+				LastUpgradeCheck = 0430;
 			};
 			buildConfigurationList = 1DEB923508733DC60010E9CD /* Build configuration list for PBXProject "TouchDB" */;
 			compatibilityVersion = "Xcode 3.2";
